/**
 * @license
 * Copyright 2020 Google LLC
 *
 * Licensed under the Apache License, Version 2.0 (the "License");
 * you may not use this file except in compliance with the License.
 * You may obtain a copy of the License at
 *
 *   http://www.apache.org/licenses/LICENSE-2.0
 *
 * Unless required by applicable law or agreed to in writing, software
 * distributed under the License is distributed on an "AS IS" BASIS,
 * WITHOUT WARRANTIES OR CONDITIONS OF ANY KIND, either express or implied.
 * See the License for the specific language governing permissions and
 * limitations under the License.
 */

import * as tmp from 'tmp';
import * as path from 'path';
import * as fs from 'fs';
import * as rollup from 'rollup';
import * as terser from 'terser';
import * as ts from 'typescript';
import resolve from 'rollup-plugin-node-resolve';
import commonjs from 'rollup-plugin-commonjs';
import { deepCopy } from '@firebase/util';

export const enum ErrorCode {
  INVALID_FLAG_COMBINATION = 'Invalid command flag combinations!',
  BUNDLE_FILE_DOES_NOT_EXIST = 'Module does not have a bundle file!',
  DTS_FILE_DOES_NOT_EXIST = 'Module does not have a dts file!',
  OUTPUT_DIRECTORY_REQUIRED = 'An output directory is required but a file given!',
  OUTPUT_FILE_REQUIRED = 'An output file is required but a directory given!',
  INPUT_FILE_DOES_NOT_EXIST = 'Input file does not exist!',
  INPUT_DTS_FILE_DOES_NOT_EXIST = 'Input dts file does not exist!',
  INPUT_BUNDLE_FILE_DOES_NOT_EXIST = 'Input bundle file does not exist!',
  FILE_PARSING_ERROR = 'Failed to parse js file!',
  REPORT_REDIRECTION_ERROR = 'Please enable at least one of --output or --ci flag for report redirection!'
}
export interface External {
  moduleName: string;
  symbols: string[];
}

/** Contains a list of members by type. */
export interface MemberList {
  classes: string[];
  functions: string[];
  variables: string[];
  enums: string[];
  externals: External[];
}
/** Contains the dependencies and the size of their code for a single export. */
export interface ExportData {
<<<<<<< HEAD
  symbol: string;
=======
  name: string;
>>>>>>> 48daba22
  classes: string[];
  functions: string[];
  variables: string[];
  enums: string[];
  externals: object;
  sizeInBytes: number;
  sizeInBytesWithExternalDeps: number;
}

export interface Report {
<<<<<<< HEAD
  module: string;
=======
  name: string;
>>>>>>> 48daba22
  symbols: ExportData[];
}
/**
 * Helper for extractDependencies that extracts the dependencies and the size
 * of the minified build.
 */
export async function extractDependenciesAndSize(
  exportName: string,
  jsBundle: string,
  map: Map<string, string>
): Promise<ExportData> {
  const input = tmp.fileSync().name + '.js';
  const externalDepsResolvedOutput = tmp.fileSync().name + '.js';
  const externalDepsNotResolvedOutput = tmp.fileSync().name + '.js';

  const exportStatement = `export { ${exportName} } from '${path.resolve(
    jsBundle
  )}';`;
  fs.writeFileSync(input, exportStatement);

  // Run Rollup on the JavaScript above to produce a tree-shaken build
  const externalDepsResolvedBundle = await rollup.rollup({
    input,
    plugins: [
      resolve({
        mainFields: ['esm2017', 'module', 'main']
      }),
      commonjs()
    ]
  });
  await externalDepsResolvedBundle.write({
    file: externalDepsResolvedOutput,
    format: 'es'
  });
  const externalDepsNotResolvedBundle = await rollup.rollup({
    input
  });
  await externalDepsNotResolvedBundle.write({
    file: externalDepsNotResolvedOutput,
    format: 'es'
  });
  const dependencies: MemberList = extractDeclarations(
    externalDepsNotResolvedOutput,
    map
  );
  const externals: External[] = extractExternalDependencies(
    externalDepsNotResolvedOutput
  );
  dependencies.externals.push(...externals);

  const externalDepsResolvedOutputContent = fs.readFileSync(
    externalDepsResolvedOutput,
    'utf-8'
  );
  // Extract size of minified build
  const externalDepsNotResolvedOutputContent = fs.readFileSync(
    externalDepsNotResolvedOutput,
    'utf-8'
  );
  const externalDepsResolvedOutputContentMinimized: terser.MinifyOutput = terser.minify(
    externalDepsResolvedOutputContent,
    {
      output: {
        comments: false
      },
      mangle: true,
      compress: false
    }
  );
  const externalDepsNotResolvedOutputContentMinimized: terser.MinifyOutput = terser.minify(
    externalDepsNotResolvedOutputContent,
    {
      output: {
        comments: false
      },
      mangle: true,
      compress: false
    }
  );

  fs.unlinkSync(input);
  fs.unlinkSync(externalDepsNotResolvedOutput);
  fs.unlinkSync(externalDepsResolvedOutput);
  const exportData: ExportData = {
<<<<<<< HEAD
    symbol: '',
=======
    name: '',
>>>>>>> 48daba22
    classes: null,
    functions: null,
    variables: null,
    enums: null,
    externals: null,
    sizeInBytes: 0,
    sizeInBytesWithExternalDeps: 0
  };
<<<<<<< HEAD
  exportData.symbol = exportName;
=======
  exportData.name = exportName;
>>>>>>> 48daba22
  for (const key of Object.keys(dependencies)) {
    exportData[key] = dependencies[key];
  }
  exportData.externals = serializeExternalField(dependencies.externals);
  exportData.sizeInBytes = Buffer.byteLength(
    externalDepsNotResolvedOutputContentMinimized.code!,
    'utf-8'
  );
  exportData.sizeInBytesWithExternalDeps = Buffer.byteLength(
    externalDepsResolvedOutputContentMinimized.code!,
    'utf-8'
  );
  return exportData;
}

function serializeExternalField(externals: External[]): object {
  const serializedExternals: object = {};
  for (const external of externals) {
    serializedExternals[external.moduleName] = external.symbols;
  }
  return serializedExternals;
}
/**
 * Extracts all function, class and variable declarations using the TypeScript
 * compiler API.
 * @param map maps every symbol listed in dts file to its type. eg: aVariable -> variable.
 * map is null when given filePath is a path to d.ts file.
 * map is populated when given filePath points to a .js bundle file.
 *
 * Examples of Various Type of Exports
 * FunctionDeclaration: export function aFunc(): string {...};
 * ClassDeclaration: export class aClass {};
 * EnumDeclaration: export enum aEnum {};
 * VariableDeclaration: export let aVariable: string; import * as tmp from 'tmp'; export declare const aVar: tmp.someType.
 * VariableStatement: export const aVarStatement: string = "string"; export const { a, b } = { a: 'a', b: 'b' };
 * ExportDeclaration:
 *      named exports: export {foo, bar} from '...'; export {foo as foo1, bar} from '...'; export {LogLevel};
 *      export everything: export * from '...';
 */
export function extractDeclarations(
  filePath: string,
  map?: Map<string, string>
): MemberList {
  const program = ts.createProgram([filePath], { allowJs: true });
  const checker = program.getTypeChecker();

  const sourceFile = program.getSourceFile(filePath);
  if (!sourceFile) {
    throw new Error(`${ErrorCode.FILE_PARSING_ERROR} ${filePath}`);
  }

  let declarations: MemberList = {
    functions: [],
    classes: [],
    variables: [],
    enums: [],
    externals: []
  };
  const namespaceImportSet: Set<string> = new Set();
  // define a map here which is used to handle export statements that have no from clause.
  // As there is no from clause in such export statements, we retrieve symbol location by parsing the corresponding import
  // statements. We store the symbol and its defined location as key value pairs in the map.
  const importSymbolCurrentNameToModuleLocation: Map<
    string,
    string
  > = new Map();
  const importSymbolCurrentNameToOriginalName: Map<string, string> = new Map(); // key: current name value: original name
  const importModuleLocationToExportedSymbolsList: Map<
    string,
    MemberList
  > = new Map(); // key: module location, value: a list of all exported symbols of the module
  ts.forEachChild(sourceFile, node => {
    if (ts.isFunctionDeclaration(node)) {
      declarations.functions.push(node.name!.text);
    } else if (ts.isClassDeclaration(node)) {
      declarations.classes.push(node.name!.text);
    } else if (ts.isVariableDeclaration(node)) {
      declarations.variables.push(node.name!.getText());
    } else if (ts.isEnumDeclaration(node)) {
      declarations.enums.push(node.name.escapedText.toString());
    } else if (ts.isVariableStatement(node)) {
      const variableDeclarations = node.declarationList.declarations;

      variableDeclarations.forEach(variableDeclaration => {
        //variableDeclaration.name could be of Identifier type or of BindingPattern type
        // Identifier Example: export const a: string = "aString";
        if (ts.isIdentifier(variableDeclaration.name)) {
          declarations.variables.push(
            variableDeclaration.name.getText(sourceFile)
          );
        }
        // Binding Pattern Example: export const {a, b} = {a: 1, b: 1};
        else {
          variableDeclaration.name.elements.forEach(node => {
            declarations.variables.push(node.name.getText(sourceFile));
          });
        }
      });
    } else if (ts.isImportDeclaration(node) && node.importClause) {
      const symbol = checker.getSymbolAtLocation(node.moduleSpecifier);
      if (symbol && symbol.valueDeclaration) {
        const importFilePath = symbol.valueDeclaration.getSourceFile().fileName;
        // import { a, b } from '@firebase/dummy-exp'
        // import {a as A, b as B} from '@firebase/dummy-exp'
        if (
          node.importClause.namedBindings &&
          ts.isNamedImports(node.importClause.namedBindings)
        ) {
          node.importClause.namedBindings.elements.forEach(each => {
            const symbolName: string = each.name.getText(sourceFile); // import symbol current name
            importSymbolCurrentNameToModuleLocation.set(
              symbolName,
              importFilePath
            );
            // if imported symbols are renamed, insert an entry to importSymbolCurrentNameToOriginalName Map
            // with key the current name, value the original name
            if (each.propertyName) {
              importSymbolCurrentNameToOriginalName.set(
                symbolName,
                each.propertyName.getText(sourceFile)
              );
            }
          });

          // import * as fs from 'fs'
        } else if (
          node.importClause.namedBindings &&
          ts.isNamespaceImport(node.importClause.namedBindings)
        ) {
          const symbolName: string = node.importClause.namedBindings.name.getText(
            sourceFile
          );
          namespaceImportSet.add(symbolName);

          // import a from '@firebase/dummy-exp'
        } else if (
          node.importClause.name &&
          ts.isIdentifier(node.importClause.name)
        ) {
          const symbolName: string = node.importClause.name.getText(sourceFile);
          importSymbolCurrentNameToModuleLocation.set(
            symbolName,
            importFilePath
          );
        }
      }
    }
    // re-exports handler: handles cases like :
    // export {LogLevel};
    // export * from '..';
    // export {foo, bar} from '..';
    // export {foo as foo1, bar} from '...';
    else if (ts.isExportDeclaration(node)) {
      // this clause handles the export statements that have a from clause (referred to as moduleSpecifier in ts compiler).
      // examples are "export {foo as foo1, bar} from '...';"
      // and "export * from '..';"
      if (node.moduleSpecifier) {
        if (ts.isStringLiteral(node.moduleSpecifier)) {
          const reExportsWithFromClause: MemberList = handleExportStatementsWithFromClause(
            checker,
            node,
            node.moduleSpecifier.getText(sourceFile)
          );
          // concatenate re-exported MemberList with MemberList of the dts file
          for (const key of Object.keys(declarations)) {
            if (Array.isArray(declarations[key])) {
              declarations[key].push(...reExportsWithFromClause[key]);
            }
          }
        }
      } else {
        // export {LogLevel};
        // exclusively handles named export statements that has no from clause.
        handleExportStatementsWithoutFromClause(
          node,
          importSymbolCurrentNameToModuleLocation,
          importSymbolCurrentNameToOriginalName,
          importModuleLocationToExportedSymbolsList,
          namespaceImportSet,
          declarations
        );
      }
    }
  });
  declarations = dedup(declarations);

  if (map) {
    declarations = mapSymbolToType(map, declarations);
  }

  //Sort to ensure stable output
  Object.values(declarations).map(each => {
    if (Array.isArray(each)) {
      each.sort();
    }
  });
  return declarations;
}
/**
 *
 * @param node compiler representation of an export statement
 *
 * This function exclusively handles export statements that have a from clause. The function uses checker argument to resolve
 * module name specified in from clause to its actual location. It then retrieves all exported symbols from the module.
 * If the statement is a named export, the function does an extra step, that is, filtering out the symbols that are not listed
 * in exportClause.
 */
function handleExportStatementsWithFromClause(
  checker: ts.TypeChecker,
  node: ts.ExportDeclaration,
  moduleName: string
): MemberList {
  const symbol = checker.getSymbolAtLocation(node.moduleSpecifier);
  let declarations: MemberList = {
    functions: [],
    classes: [],
    variables: [],
    enums: [],
    externals: []
  };
  if (symbol && symbol.valueDeclaration) {
    const reExportFullPath = symbol.valueDeclaration.getSourceFile().fileName;
    // first step: always retrieve all exported symbols from the source location of the re-export.
    declarations = extractDeclarations(reExportFullPath);
    // if it's a named export statement, filter the MemberList to keep only those listed in exportClause.
    // named exports: eg: export {foo, bar} from '...'; and export {foo as foo1, bar} from '...';
    declarations = extractSymbolsFromNamedExportStatement(node, declarations);
  }
  // if the module name in the from clause cant be resolved to actual module location,
  // just extract symbols listed in the exportClause for named exports, put them in variables first, as
  // they will be categorized later using map argument.
  else if (node.exportClause && ts.isNamedExports(node.exportClause)) {
    node.exportClause.elements.forEach(exportSpecifier => {
      declarations.variables.push(exportSpecifier.name.escapedText.toString());
    });
  }
  // handles the case when exporting * from a module whose location can't be resolved
  else {
    console.log(
      `The public API extraction of ${moduleName} is not complete, because it re-exports from ${moduleName} using * export but we couldn't resolve ${moduleName}`
    );
  }

  return declarations;
}

/**
 *
 * @param node compiler representation of a named export statement
 * @param exportsFullList a list of all exported symbols retrieved from the location given in the export statement.
 *
 * This function filters on exportsFullList and keeps only those symbols that are listed in the given named export statement.
 */
function extractSymbolsFromNamedExportStatement(
  node: ts.ExportDeclaration,
  exportsFullList: MemberList
): MemberList {
  if (node.exportClause && ts.isNamedExports(node.exportClause)) {
    const actualExports: string[] = [];
    node.exportClause.elements.forEach(exportSpecifier => {
      const reExportedSymbol: string = extractOriginalSymbolName(
        exportSpecifier
      );
      // eg: export {foo as foo1 } from '...';
      // if export is renamed, replace with new name
      // reExportedSymbol: stores the original symbol name
      // exportSpecifier.name: stores the renamed symbol name
      if (isExportRenamed(exportSpecifier)) {
        actualExports.push(exportSpecifier.name.escapedText.toString());
        // reExportsMember stores all re-exported symbols in its orignal name. However, these re-exported symbols
        // could be renamed by the re-export. We want to show the renamed name of the symbols in the final analysis report.
        // Therefore, replaceAll simply replaces the original name of the symbol with the new name defined in re-export.
        replaceAll(
          exportsFullList,
          reExportedSymbol,
          exportSpecifier.name.escapedText.toString()
        );
      } else {
        actualExports.push(reExportedSymbol);
      }
    });
    // for named exports: requires a filter step which keeps only the symbols listed in the export statement.
    filterAllBy(exportsFullList, actualExports);
  }
  return exportsFullList;
}
/**
 * @param node compiler representation of a named export statement
 * @param importSymbolCurrentNameToModuleLocation a map with imported symbol current name as key and the resolved module location as value. (map is populated by parsing import statements)
 * @param importSymbolCurrentNameToOriginalName as imported symbols can be renamed, this map stores imported symbols current name and original name as key value pairs.
 * @param importModuleLocationToExportedSymbolsList a map that maps module location to a list of its exported symbols.
 * @param namespaceImportSymbolSet a set of namespace import symbols.
 * @param parentDeclarations a list of exported symbols extracted from the module so far
 * This function exclusively handles named export statements that has no from clause, i.e: statements like export {LogLevel};
 * first case: namespace export
 * example: import * as fs from 'fs'; export {fs};
 * The function checks if namespaceImportSymbolSet has a namespace import symbol that of the same name, append the symbol to declarations.variables if exists.
 *
 * second case: import then export
 * example: import {a} from '...'; export {a}
 * The function retrieves the location where the exported symbol is defined from the corresponding import statements.
 *
 * third case: declare first then export
 * examples: declare const apps: Map<string, number>; export { apps };
 * function foo(){} ; export {foo as bar};
 * The function parses export clause of the statement and replaces symbol with its current name (if the symbol is renamed) from the declaration argument.
 */
function handleExportStatementsWithoutFromClause(
  node: ts.ExportDeclaration,
  importSymbolCurrentNameToModuleLocation: Map<string, string>,
  importSymbolCurrentNameToOriginalName: Map<string, string>,
  importModuleLocationToExportedSymbolsList: Map<string, MemberList>,
  namespaceImportSymbolSet: Set<string>,
  parentDeclarations: MemberList
): void {
  if (node.exportClause && ts.isNamedExports(node.exportClause)) {
    node.exportClause.elements.forEach(exportSpecifier => {
      // export symbol could be renamed, we retrieve both its current/renamed name and original name
      const exportSymbolCurrentName = exportSpecifier.name.escapedText.toString();
      const exportSymbolOriginalName = extractOriginalSymbolName(
        exportSpecifier
      );
      // import * as fs from 'fs';  export {fs};
      if (namespaceImportSymbolSet.has(exportSymbolOriginalName)) {
        parentDeclarations.variables.push(exportSymbolOriginalName);
        replaceAll(
          parentDeclarations,
          exportSymbolOriginalName,
          exportSymbolCurrentName
        );
      }
      // handles import then exports
      // import {a as A , b as B} from '...'
      // export {A as AA , B as BB };
      else if (
        importSymbolCurrentNameToModuleLocation.has(exportSymbolOriginalName)
      ) {
        const moduleLocation: string = importSymbolCurrentNameToModuleLocation.get(
          exportSymbolOriginalName
        );
        let reExportedSymbols: MemberList = null;
        if (importModuleLocationToExportedSymbolsList.has(moduleLocation)) {
          reExportedSymbols = deepCopy(
            importModuleLocationToExportedSymbolsList.get(moduleLocation)
          );
        } else {
          reExportedSymbols = extractDeclarations(
            importSymbolCurrentNameToModuleLocation.get(
              exportSymbolOriginalName
            )
          );
          importModuleLocationToExportedSymbolsList.set(
            moduleLocation,
            deepCopy(reExportedSymbols)
          );
        }

        let nameToBeReplaced = exportSymbolOriginalName;
        // if current exported symbol is renamed in import clause. then we retrieve its original name from
        // importSymbolCurrentNameToOriginalName map
        if (
          importSymbolCurrentNameToOriginalName.has(exportSymbolOriginalName)
        ) {
          nameToBeReplaced = importSymbolCurrentNameToOriginalName.get(
            exportSymbolOriginalName
          );
        }

        filterAllBy(reExportedSymbols, [nameToBeReplaced]);
        // replace with new name
        replaceAll(
          reExportedSymbols,
          nameToBeReplaced,
          exportSymbolCurrentName
        );

        // concatenate re-exported MemberList with MemberList of the dts file
        for (const key of Object.keys(parentDeclarations)) {
          parentDeclarations[key].push(...reExportedSymbols[key]);
        }
      }
      // handles declare first then export
      // declare const apps: Map<string, number>;
      // export { apps as apps1};
      // function a() {};
      // export {a};
      else {
        if (isExportRenamed(exportSpecifier)) {
          replaceAll(
            parentDeclarations,
            exportSymbolOriginalName,
            exportSymbolCurrentName
          );
        }
      }
    });
  }
}

/**
 * To Make sure symbols of every category are unique.
 */
export function dedup(memberList: MemberList): MemberList {
  for (const key of Object.keys(memberList)) {
    if (Array.isArray(memberList[key])) {
      const set: Set<string> = new Set(memberList[key]);
      memberList[key] = Array.from(set);
    }
  }
  return memberList;
}

export function mapSymbolToType(
  map: Map<string, string>,
  memberList: MemberList
): MemberList {
  const newMemberList: MemberList = {
    functions: [],
    classes: [],
    variables: [],
    enums: [],
    externals: []
  };

  for (const key of Object.keys(memberList)) {
    if (Array.isArray(memberList[key])) {
      memberList[key].forEach(element => {
        if (map.has(element)) {
          newMemberList[map.get(element)].push(element);
        } else {
          newMemberList[key].push(element);
        }
      });
    }
  }
  return newMemberList;
}

function extractOriginalSymbolName(
  exportSpecifier: ts.ExportSpecifier
): string {
  // if symbol is renamed, then exportSpecifier.propertyName is not null and stores the orignal name, exportSpecifier.name stores the renamed name.
  // if symbol is not renamed, then exportSpecifier.propertyName is null, exportSpecifier.name stores the orignal name.
  if (exportSpecifier.propertyName) {
    return exportSpecifier.propertyName.escapedText.toString();
  }
  return exportSpecifier.name.escapedText.toString();
}

function filterAllBy(memberList: MemberList, keep: string[]): void {
  for (const key of Object.keys(memberList)) {
    if (Array.isArray(memberList[key])) {
      memberList[key] = memberList[key].filter(each => keep.includes(each));
    }
  }
}

export function replaceAll(
  memberList: MemberList,
  original: string,
  current: string
): void {
  for (const key of Object.keys(memberList)) {
    if (Array.isArray(memberList[key])) {
      memberList[key] = replaceWith(memberList[key], original, current);
    }
  }
}

function replaceWith(
  arr: string[],
  original: string,
  current: string
): string[] {
  const rv: string[] = [];
  for (const each of arr) {
    if (each.localeCompare(original) === 0) {
      rv.push(current);
    } else {
      rv.push(each);
    }
  }
  return rv;
}

function isExportRenamed(exportSpecifier: ts.ExportSpecifier): boolean {
  return exportSpecifier.propertyName != null;
}

/**
 *
 * This functions writes generated json report(s) to a file
 */
export function writeReportToFile(report: Report, outputFile: string): void {
  if (fs.existsSync(outputFile) && !fs.lstatSync(outputFile).isFile()) {
    throw new Error(ErrorCode.OUTPUT_FILE_REQUIRED);
  }
  const directoryPath = path.dirname(outputFile);
  //for output file path like ./dir/dir1/dir2/file, we need to make sure parent dirs exist.
  if (!fs.existsSync(directoryPath)) {
    fs.mkdirSync(directoryPath, { recursive: true });
  }
  fs.writeFileSync(outputFile, JSON.stringify(report, null, 4));
}
/**
 *
 * This functions writes generated json report(s) to a file of given directory
 */
export function writeReportToDirectory(
  report: Report,
  fileName: string,
  directoryPath: string
): void {
  if (
    fs.existsSync(directoryPath) &&
    !fs.lstatSync(directoryPath).isDirectory()
  ) {
    throw new Error(ErrorCode.OUTPUT_DIRECTORY_REQUIRED);
  }
  writeReportToFile(report, `${directoryPath}/${fileName}`);
}

/**
 * This function extract unresolved external module symbols from bundle file import statements.
 *
 */
export function extractExternalDependencies(
  minimizedBundleFile: string
): External[] {
  const program = ts.createProgram([minimizedBundleFile], { allowJs: true });

  const sourceFile = program.getSourceFile(minimizedBundleFile);
  if (!sourceFile) {
    throw new Error(`${ErrorCode.FILE_PARSING_ERROR} ${minimizedBundleFile}`);
  }

  const externalsMap: Map<string, string[]> = new Map();
  ts.forEachChild(sourceFile, node => {
    if (ts.isImportDeclaration(node) && node.importClause) {
      const moduleName: string = node.moduleSpecifier.getText(sourceFile);
      if (!externalsMap.has(moduleName)) {
        externalsMap.set(moduleName, []);
      }

      //import {a, b } from '@firebase/dummy-exp';
      // import {a as c, b } from '@firebase/dummy-exp';
      if (
        node.importClause.namedBindings &&
        ts.isNamedImports(node.importClause.namedBindings)
      ) {
        node.importClause.namedBindings.elements.forEach(each => {
          // if imported symbol is renamed, we want its original name which is stored in propertyName
          if (each.propertyName) {
            externalsMap
              .get(moduleName)
              .push(each.propertyName.getText(sourceFile));
          } else {
            externalsMap.get(moduleName).push(each.name.getText(sourceFile));
          }
        });
        // import * as fs from 'fs'
      } else if (
        node.importClause.namedBindings &&
        ts.isNamespaceImport(node.importClause.namedBindings)
      ) {
        externalsMap.get(moduleName).push('*');
        // import a from '@firebase/dummy-exp'
      } else if (
        node.importClause.name &&
        ts.isIdentifier(node.importClause.name)
      ) {
        externalsMap.get(moduleName).push('default export');
      }
    }
  });
  const externals: External[] = [];

  externalsMap.forEach((value, key) => {
    const external: External = {
      moduleName: key,
      symbols: value
    };
    externals.push(external);
  });
  return externals;
}

/**
 * This function generates a binary size report for the given module specified by the moduleLocation argument.
 * @param moduleLocation a path to location of a firebase module
 * @param outputDirectory a path to a directory where the reports will be written under.
 * @param writeFiles when true, will write reports to designated directory specified by outputDirectory.
 */
export async function generateReportForModule(
  moduleLocation: string
): Promise<Report> {
  const packageJsonPath = `${moduleLocation}/package.json`;
  if (!fs.existsSync(packageJsonPath)) {
    return null;
  }
  const packageJson = require(packageJsonPath);
  // to exclude <modules>-types modules
  const TYPINGS: string = 'typings';
  if (packageJson[TYPINGS]) {
    const dtsFile = `${moduleLocation}/${packageJson[TYPINGS]}`;
    const bundleLocation: string = retrieveBundleFileLocation(packageJson);
    if (!bundleLocation) {
      throw new Error(ErrorCode.BUNDLE_FILE_DOES_NOT_EXIST);
    }
    const bundleFile = `${moduleLocation}/${bundleLocation}`;
    const jsonReport: Report = await generateReport(
      packageJson.name,
      dtsFile,
      bundleFile
    );
    return jsonReport;
  }
  return null;
}
/**
 *
 * @param pkgJson package.json of the module.
 *
 * This function implements a fallback of locating module's budle file.
 * It first looks at esm2017 field of package.json, then module field. Main
 * field at the last.
 *
 */
function retrieveBundleFileLocation(pkgJson: string): string {
  if (pkgJson['esm2017']) {
    return pkgJson['esm2017'];
  }
  if (pkgJson['module']) {
    return pkgJson['module'];
  }
  if (pkgJson['main']) {
    return pkgJson['main'];
  }
  return null;
}
/**
 *
 * This function creates a map from a MemberList object which maps symbol names (key) listed
 * to its type (value)
 */
export function buildMap(api: MemberList): Map<string, string> {
  const map: Map<string, string> = new Map();
  for (const type of Object.keys(api)) {
    if (Array.isArray(api[type])) {
      api[type].forEach(element => {
        map.set(element, type);
      });
    }
  }
  return map;
}

/**
 * A recursive function that locates and generates reports for sub-modules
 */
async function traverseDirs(
  moduleLocation: string,
  executor,
  level: number,
  levelLimit: number
): Promise<Report[]> {
  if (level > levelLimit) {
    return null;
  }

  const reports: Report[] = [];
  const report: Report = await executor(moduleLocation);
  if (report !== null) {
    reports.push(report);
  }

  for (const name of fs.readdirSync(moduleLocation)) {
    const p = `${moduleLocation}/${name}`;

    if (fs.lstatSync(p).isDirectory()) {
      const subModuleReports: Report[] = await traverseDirs(
        p,
        executor,
        level + 1,
        levelLimit
      );
      if (subModuleReports !== null && subModuleReports.length !== 0) {
        reports.push(...subModuleReports);
      }
    }
  }
  return reports;
}

/**
 *
 * This functions generates the final json report for the module.
 * @param publicApi all symbols extracted from the input dts file.
 * @param jsFile a bundle file generated by rollup according to the input dts file.
 * @param map maps every symbol listed in publicApi to its type. eg: aVariable -> variable.
 */
export async function buildJsonReport(
  moduleName: string,
  publicApi: MemberList,
  jsFile: string,
  map: Map<string, string>
): Promise<Report> {
  const result: Report = {
<<<<<<< HEAD
    module: moduleName,
=======
    name: moduleName,
>>>>>>> 48daba22
    symbols: []
  };

  for (const exp of publicApi.classes) {
    result.symbols.push(await extractDependenciesAndSize(exp, jsFile, map));
  }
  for (const exp of publicApi.functions) {
    result.symbols.push(await extractDependenciesAndSize(exp, jsFile, map));
  }
  for (const exp of publicApi.variables) {
    result.symbols.push(await extractDependenciesAndSize(exp, jsFile, map));
  }

  for (const exp of publicApi.enums) {
    result.symbols.push(await extractDependenciesAndSize(exp, jsFile, map));
  }
  return result;
}

export async function generateReport(
  moduleName: string,
  dtsFile: string,
  bundleFile: string
): Promise<Report> {
  const resolvedDtsFile = path.resolve(dtsFile);
  const resolvedBundleFile = path.resolve(bundleFile);
  if (!fs.existsSync(resolvedDtsFile)) {
    throw new Error(ErrorCode.INPUT_DTS_FILE_DOES_NOT_EXIST);
  }
  if (!fs.existsSync(resolvedBundleFile)) {
    throw new Error(ErrorCode.INPUT_BUNDLE_FILE_DOES_NOT_EXIST);
  }

  const publicAPI = extractDeclarations(resolvedDtsFile);
  const map: Map<string, string> = buildMap(publicAPI);
  return buildJsonReport(moduleName, publicAPI, bundleFile, map);
}

/**
 * This function recursively generates a binary size report for every module listed in moduleLocations array.
 *
 * @param moduleLocations an array of strings where each is a path to location of a firebase module
 * @param outputDirectory a path to a directory where the reports will be written under.
 * @param writeFiles when true, will write reports to designated directory specified by outputDirectory.
 *
 *
 */
export async function generateReportForModules(
  moduleLocations: string[]
): Promise<Report[]> {
  const reportCollection: Report[] = [];

  for (const moduleLocation of moduleLocations) {
    // we traverse the dir in order to include binaries for submodules, e.g. @firebase/firestore/memory
    // Currently we only traverse 1 level deep because we don't have any submodule deeper than that.
    const reportsForModuleAndItsSubModule: Report[] = await traverseDirs(
      moduleLocation,
      generateReportForModule,
      0,
      1
    );
    if (
      reportsForModuleAndItsSubModule !== null &&
      reportsForModuleAndItsSubModule.length !== 0
    ) {
      reportCollection.push(...reportsForModuleAndItsSubModule);
    }
  }
  return reportCollection;
}<|MERGE_RESOLUTION|>--- conflicted
+++ resolved
@@ -52,11 +52,7 @@
 }
 /** Contains the dependencies and the size of their code for a single export. */
 export interface ExportData {
-<<<<<<< HEAD
-  symbol: string;
-=======
   name: string;
->>>>>>> 48daba22
   classes: string[];
   functions: string[];
   variables: string[];
@@ -67,11 +63,7 @@
 }
 
 export interface Report {
-<<<<<<< HEAD
-  module: string;
-=======
   name: string;
->>>>>>> 48daba22
   symbols: ExportData[];
 }
 /**
@@ -156,11 +148,7 @@
   fs.unlinkSync(externalDepsNotResolvedOutput);
   fs.unlinkSync(externalDepsResolvedOutput);
   const exportData: ExportData = {
-<<<<<<< HEAD
-    symbol: '',
-=======
     name: '',
->>>>>>> 48daba22
     classes: null,
     functions: null,
     variables: null,
@@ -169,11 +157,7 @@
     sizeInBytes: 0,
     sizeInBytesWithExternalDeps: 0
   };
-<<<<<<< HEAD
-  exportData.symbol = exportName;
-=======
   exportData.name = exportName;
->>>>>>> 48daba22
   for (const key of Object.keys(dependencies)) {
     exportData[key] = dependencies[key];
   }
@@ -882,11 +866,7 @@
   map: Map<string, string>
 ): Promise<Report> {
   const result: Report = {
-<<<<<<< HEAD
-    module: moduleName,
-=======
     name: moduleName,
->>>>>>> 48daba22
     symbols: []
   };
 
