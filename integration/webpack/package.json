--- conflicted
+++ resolved
@@ -7,14 +7,8 @@
     "test": "karma start --single-run",
     "test:ci": "node ../../scripts/run_tests_in_ci.js"
   },
-<<<<<<< HEAD
-=======
-  "dependencies": {
-    "firebase": "7.15.4"
-  },
->>>>>>> 58e1b6f6
   "devDependencies": {
-    "firebase": "7.14.4",
+    "firebase": "7.15.4",
     "@babel/core": "7.9.6",
     "@babel/preset-env": "7.9.6",
     "chai": "4.2.0",
