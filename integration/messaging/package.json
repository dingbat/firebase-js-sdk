--- conflicted
+++ resolved
@@ -8,37 +8,16 @@
     "test:manual": "mocha --exit"
   },
   "dependencies": {
-<<<<<<< HEAD
-    "firebase": "^7.14.5"
-=======
     "firebase": "7.14.6"
->>>>>>> 55478616
   },
   "devDependencies": {
     "browserify": "^16.5.1",
     "chai": "4.2.0",
-<<<<<<< HEAD
-    "chromedriver": "83.0.0",
-    "eslint": "^6.8.0",
-    "express": "4.17.1",
-    "karma": "^4.4.1",
-    "karma-babel-preprocessor": "8.0.1",
-    "karma-browserify": "^7.0.0",
-    "karma-chrome-launcher": "^3.1.0",
-    "karma-coverage-istanbul-reporter": "^3.0.2",
-    "karma-mocha": "^1.3.0",
-    "karma-spec-reporter": "0.0.32",
-    "mocha": "^7.1.2",
-    "node-fetch": "2.6.0",
-    "selenium-assistant": "6.0.0",
-    "selenium-webdriver": "^4.0.0-alpha.7"
-=======
     "chromedriver": "80.0.2",
     "express": "4.17.1",
     "geckodriver": "1.19.1",
     "mocha": "7.1.2",
     "node-fetch": "2.6.0",
     "selenium-assistant": "6.1.0"
->>>>>>> 55478616
   }
 }