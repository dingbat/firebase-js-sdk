{
  "name": "firebase-package-typings-test",
  "private": true,
  "version": "0.2.1",
  "scripts": {
    "test": "tsc",
    "test:ci": "node ../../scripts/run_tests_in_ci.js"
  },
<<<<<<< HEAD
=======
  "dependencies": {
    "firebase": "7.15.5"
  },
>>>>>>> 601cd404
  "devDependencies": {
    "firebase": "7.15.4",
    "typescript": "3.8.3"
  }
}<|MERGE_RESOLUTION|>--- conflicted
+++ resolved
@@ -6,14 +6,8 @@
     "test": "tsc",
     "test:ci": "node ../../scripts/run_tests_in_ci.js"
   },
-<<<<<<< HEAD
-=======
-  "dependencies": {
-    "firebase": "7.15.5"
-  },
->>>>>>> 601cd404
   "devDependencies": {
-    "firebase": "7.15.4",
+    "firebase": "7.15.5",
     "typescript": "3.8.3"
   }
 }