--- conflicted
+++ resolved
@@ -39,7 +39,7 @@
   MutationBatchResult
 } from '../model/mutation_batch';
 import { RemoteEvent, TargetChange } from '../remote/remote_event';
-import { debugAssert, hardAssert } from '../util/assert';
+import { debugAssert, debugCast, hardAssert } from '../util/assert';
 import { Code, FirestoreError } from '../util/error';
 import { logDebug } from '../util/log';
 import { primitiveComparator } from '../util/misc';
@@ -95,43 +95,6 @@
 }
 
 /**
- * Base of implementations. This is mainly used to define fields that are used
- * by tree-shakeable free functions that implement optional local store
- * features.
- */
-// TODO(wuandy): Make LocalStore an interface instead and only expose the
-// interface to outside world, while allowing local store free functions access
-// internal fields.
-class LocalStoreBase {
-  /**
-   * The "local" view of all documents (layering mutationQueue on top of
-   * remoteDocumentCache).
-   */
-  localDocuments: LocalDocumentsView;
-  /** The set of all cached bundle metadata and named queries. */
-  bundleCache: BundleCache;
-
-  protected constructor(
-    readonly serializer: JsonProtoSerializer,
-    readonly persistence: Persistence,
-    /** The set of all cached remote documents. */
-    readonly remoteDocuments: RemoteDocumentCache,
-    /**
-     * The set of all mutations that have been sent but not yet been applied to
-     * the backend.
-     */
-    protected mutationQueue: MutationQueue
-  ) {
-    this.localDocuments = new LocalDocumentsView(
-      this.remoteDocuments,
-      this.mutationQueue,
-      this.persistence.getIndexManager()
-    );
-    this.bundleCache = persistence.getBundleCache();
-  }
-}
-
-/**
  * Local storage in the Firestore client. Coordinates persistence components
  * like the mutation queue and remote document cache to present a
  * latency-compensated view of stored data.
@@ -182,9 +145,6 @@
  * (unexpected) failure (e.g. failed assert) and always represent an
  * unrecoverable error (should be caught / reported by the async_queue).
  */
-<<<<<<< HEAD
-export class LocalStore extends LocalStoreBase {
-=======
 export interface LocalStore {
   /** Starts the LocalStore. */
   start(): Promise<void>;
@@ -324,7 +284,6 @@
  * functions, such that they are tree-shakeable.
  */
 class LocalStoreImpl implements LocalStore {
->>>>>>> 6c375b9d
   /**
    * The maximum time to leave a resume token buffered without writing it out.
    * This value is arbitrary: it's long enough to avoid several writes
@@ -333,6 +292,24 @@
    * recent resume token.
    */
   private static readonly RESUME_TOKEN_MAX_AGE_MICROS = 5 * 60 * 1e6;
+
+  /**
+   * The set of all mutations that have been sent but not yet been applied to
+   * the backend.
+   */
+  protected mutationQueue: MutationQueue;
+
+  /** The set of all cached remote documents. */
+  remoteDocuments: RemoteDocumentCache;
+
+  /**
+   * The "local" view of all documents (layering mutationQueue on top of
+   * remoteDocumentCache).
+   */
+  localDocuments: LocalDocumentsView;
+
+  /** The set of all cached bundle metadata and named queries. */
+  bundleCache: BundleCache;
 
   /** Maps a target to its `TargetData`. */
   protected targetCache: TargetCache;
@@ -363,22 +340,24 @@
 
   constructor(
     /** Manages our in-memory or durable persistence. */
-    readonly persistence: Persistence,
+    public persistence: Persistence,
     private queryEngine: QueryEngine,
     initialUser: User,
     readonly serializer: JsonProtoSerializer
   ) {
-    super(
-      serializer,
-      persistence,
-      persistence.getRemoteDocumentCache(),
-      persistence.getMutationQueue(initialUser)
-    );
     debugAssert(
       persistence.started,
       'LocalStore was passed an unstarted persistence implementation'
     );
+    this.mutationQueue = persistence.getMutationQueue(initialUser);
+    this.remoteDocuments = persistence.getRemoteDocumentCache();
     this.targetCache = persistence.getTargetCache();
+    this.localDocuments = new LocalDocumentsView(
+      this.remoteDocuments,
+      this.mutationQueue,
+      this.persistence.getIndexManager()
+    );
+    this.bundleCache = persistence.getBundleCache();
     this.queryEngine.setLocalDocumentsView(this.localDocuments);
   }
 
@@ -577,18 +556,6 @@
     );
   }
 
-<<<<<<< HEAD
-  /**
-   * Applies the documents from a remote event to the "ground-state" (remote)
-   * documents. We assume that the remote event reflects any write batches that
-   * have been acknowledged or rejected (i.e. we do not re-apply local
-   * mutations to updates from this event).
-   *
-   * LocalDocuments are re-calculated if there are remaining mutations in the
-   * queue.
-   */
-=======
->>>>>>> 6c375b9d
   applyRemoteEvent(remoteEvent: RemoteEvent): Promise<MaybeDocumentMap> {
     const remoteVersion = remoteEvent.snapshotVersion;
     let newTargetDataByTargetMap = this.targetDataByTarget;
@@ -598,6 +565,7 @@
         const documentBuffer = this.remoteDocuments.newChangeBuffer({
           trackRemovals: true // Make sure document removals show up in `getNewDocumentChanges()`
         });
+
         // Reset newTargetDataByTargetMap in case this transaction gets re-run.
         newTargetDataByTargetMap = this.targetDataByTarget;
 
@@ -1111,9 +1079,10 @@
   /** Manages our in-memory or durable persistence. */
   persistence: Persistence,
   queryEngine: QueryEngine,
-  initialUser: User
+  initialUser: User,
+  serializer: JsonProtoSerializer
 ): LocalStore {
-  return new LocalStoreImpl(persistence, queryEngine, initialUser);
+  return new LocalStoreImpl(persistence, queryEngine, initialUser, serializer);
 }
 
 /**
@@ -1158,21 +1127,14 @@
  * functions, such that they are tree-shakeable.
  */
 // PORTING NOTE: Web only.
-<<<<<<< HEAD
-export class MultiTabLocalStore extends LocalStore {
-  persistence: IndexedDbPersistence;
-  mutationQueue: IndexedDbMutationQueue;
-  remoteDocuments: IndexedDbRemoteDocumentCache;
-=======
-class MultiTabLocalStoreImpl extends LocalStoreImpl
+class MultiTablocalStoreImpl extends LocalStoreImpl
   implements MultiTabLocalStore {
   protected mutationQueue: IndexedDbMutationQueue;
-  protected remoteDocuments: IndexedDbRemoteDocumentCache;
->>>>>>> 6c375b9d
+  remoteDocuments: IndexedDbRemoteDocumentCache;
   protected targetCache: IndexedDbTargetCache;
 
   constructor(
-    persistence: IndexedDbPersistence,
+    public persistence: IndexedDbPersistence,
     queryEngine: QueryEngine,
     initialUser: User,
     readonly serializer: JsonProtoSerializer
@@ -1268,9 +1230,15 @@
   /** Manages our in-memory or durable persistence. */
   persistence: IndexedDbPersistence,
   queryEngine: QueryEngine,
-  initialUser: User
+  initialUser: User,
+  serializer: JsonProtoSerializer
 ): MultiTabLocalStore {
-  return new MultiTabLocalStoreImpl(persistence, queryEngine, initialUser);
+  return new MultiTablocalStoreImpl(
+    persistence,
+    queryEngine,
+    initialUser,
+    serializer
+  );
 }
 
 /**
@@ -1307,7 +1275,8 @@
   localStore: LocalStore,
   documents: BundledDocuments
 ): Promise<MaybeDocumentMap> {
-  const bundleConverter = new BundleConverter(localStore.serializer);
+  const localStoreImpl = debugCast(localStore, LocalStoreImpl);
+  const bundleConverter = new BundleConverter(localStoreImpl.serializer);
   let documentMap = maybeDocumentMap();
   let versionMap = documentVersionMap();
   for (const bundleDoc of documents) {
@@ -1322,14 +1291,14 @@
     );
   }
 
-  const documentBuffer = localStore.remoteDocuments.newChangeBuffer({
+  const documentBuffer = localStoreImpl.remoteDocuments.newChangeBuffer({
     trackRemovals: true // Make sure document removals show up in `getNewDocumentChanges()`
   });
-  return localStore.persistence.runTransaction(
+  return localStoreImpl.persistence.runTransaction(
     'Apply bundle documents',
     'readwrite-primary',
     txn => {
-      return localStore
+      return localStoreImpl
         .populateDocumentChangeBuffer(
           txn,
           documentBuffer,
@@ -1342,7 +1311,7 @@
           return changedDocs;
         })
         .next(changedDocs => {
-          return localStore.localDocuments.getLocalViewOfDocuments(
+          return localStoreImpl.localDocuments.getLocalViewOfDocuments(
             txn,
             changedDocs
           );
@@ -1359,13 +1328,14 @@
   localStore: LocalStore,
   bundleMetadata: bundleProto.BundleMetadata
 ): Promise<boolean> {
-  const bundleConverter = new BundleConverter(localStore.serializer);
+  const localStoreImpl = debugCast(localStore, LocalStoreImpl);
+  const bundleConverter = new BundleConverter(localStoreImpl.serializer);
   const currentReadTime = bundleConverter.toSnapshotVersion(
     bundleMetadata.createTime!
   );
-  return localStore.persistence
+  return localStoreImpl.persistence
     .runTransaction('hasNewerBundle', 'readonly', transaction => {
-      return localStore.bundleCache.getBundleMetadata(
+      return localStoreImpl.bundleCache.getBundleMetadata(
         transaction,
         bundleMetadata.id!
       );
@@ -1383,11 +1353,12 @@
   localStore: LocalStore,
   bundleMetadata: bundleProto.BundleMetadata
 ): Promise<void> {
-  return localStore.persistence.runTransaction(
+  const localStoreImpl = debugCast(localStore, LocalStoreImpl);
+  return localStoreImpl.persistence.runTransaction(
     'Save bundle',
     'readwrite',
     transaction => {
-      return localStore.bundleCache.saveBundleMetadata(
+      return localStoreImpl.bundleCache.saveBundleMetadata(
         transaction,
         bundleMetadata
       );
@@ -1403,10 +1374,12 @@
   localStore: LocalStore,
   queryName: string
 ): Promise<NamedQuery | undefined> {
-  return localStore.persistence.runTransaction(
+  const localStoreImpl = debugCast(localStore, LocalStoreImpl);
+  return localStoreImpl.persistence.runTransaction(
     'Get named query',
     'readonly',
-    transaction => localStore.bundleCache.getNamedQuery(transaction, queryName)
+    transaction =>
+      localStoreImpl.bundleCache.getNamedQuery(transaction, queryName)
   );
 }
 
@@ -1417,9 +1390,10 @@
   localStore: LocalStore,
   query: bundleProto.NamedQuery
 ): Promise<void> {
-  return localStore.persistence.runTransaction(
+  const localStoreImpl = debugCast(localStore, LocalStoreImpl);
+  return localStoreImpl.persistence.runTransaction(
     'Save named query',
     'readwrite',
-    transaction => localStore.bundleCache.saveNamedQuery(transaction, query)
+    transaction => localStoreImpl.bundleCache.saveNamedQuery(transaction, query)
   );
 }