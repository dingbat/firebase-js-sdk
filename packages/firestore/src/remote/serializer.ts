/**
 * @license
 * Copyright 2017 Google LLC
 *
 * Licensed under the Apache License, Version 2.0 (the "License");
 * you may not use this file except in compliance with the License.
 * You may obtain a copy of the License at
 *
 *   http://www.apache.org/licenses/LICENSE-2.0
 *
 * Unless required by applicable law or agreed to in writing, software
 * distributed under the License is distributed on an "AS IS" BASIS,
 * WITHOUT WARRANTIES OR CONDITIONS OF ANY KIND, either express or implied.
 * See the License for the specific language governing permissions and
 * limitations under the License.
 */

import { Timestamp } from '../api/timestamp';
import { DatabaseId } from '../core/database_info';
import {
  Bound,
  Direction,
  FieldFilter,
  Filter,
  LimitType,
  newQuery,
  newQueryForPath,
  Operator,
  OrderBy,
  Query,
  queryToTarget
} from '../core/query';
import { SnapshotVersion } from '../core/snapshot_version';
import { isDocumentTarget, Target } from '../core/target';
import { TargetId } from '../core/types';
import { TargetData, TargetPurpose } from '../local/target_data';
import { Document, MaybeDocument, NoDocument } from '../model/document';
import { DocumentKey } from '../model/document_key';
import { ObjectValue } from '../model/object_value';
import {
  DeleteMutation,
  FieldMask,
  FieldTransform,
  Mutation,
  MutationResult,
  PatchMutation,
  Precondition,
  SetMutation,
  TransformMutation,
  VerifyMutation
} from '../model/mutation';
import { FieldPath, ResourcePath } from '../model/path';
import {
  ApiClientObjectMap as ProtoApiClientObjectMap,
  BatchGetDocumentsResponse as ProtoBatchGetDocumentsResponse,
  Cursor as ProtoCursor,
  Document as ProtoDocument,
  DocumentMask as ProtoDocumentMask,
  DocumentsTarget as ProtoDocumentsTarget,
  FieldFilterOp as ProtoFieldFilterOp,
  FieldReference as ProtoFieldReference,
  FieldTransform as ProtoFieldTransform,
  Filter as ProtoFilter,
  ListenResponse as ProtoListenResponse,
  Order as ProtoOrder,
  OrderDirection as ProtoOrderDirection,
  Precondition as ProtoPrecondition,
  QueryTarget as ProtoQueryTarget,
  Status as ProtoStatus,
  Target as ProtoTarget,
  Timestamp as ProtoTimestamp,
  Value as ProtoValue,
  Write as ProtoWrite,
  TargetChangeTargetChangeType as ProtoTargetChangeTargetChangeType,
  WriteResult as ProtoWriteResult
} from '../protos/firestore_proto_api';
import { debugAssert, fail, hardAssert } from '../util/assert';
import { Code, FirestoreError } from '../util/error';
import { ByteString } from '../util/byte_string';
import {
  isNegativeZero,
  isNullOrUndefined,
  isSafeInteger
} from '../util/types';
import {
  ArrayRemoveTransformOperation,
  ArrayUnionTransformOperation,
  NumericIncrementTransformOperation,
  ServerTimestampTransform,
  TransformOperation
} from '../model/transform_operation';
import { ExistenceFilter } from './existence_filter';
import { mapCodeFromRpcCode } from './rpc_error';
import {
  DocumentWatchChange,
  ExistenceFilterChange,
  WatchChange,
  WatchTargetChange,
  WatchTargetChangeState
} from './watch_change';
import { isNanValue, isNullValue, normalizeTimestamp } from '../model/values';

const DIRECTIONS = (() => {
  const dirs: { [dir: string]: ProtoOrderDirection } = {};
  dirs[Direction.ASCENDING] = 'ASCENDING';
  dirs[Direction.DESCENDING] = 'DESCENDING';
  return dirs;
})();

const OPERATORS = (() => {
  const ops: { [op: string]: ProtoFieldFilterOp } = {};
  ops[Operator.LESS_THAN] = 'LESS_THAN';
  ops[Operator.LESS_THAN_OR_EQUAL] = 'LESS_THAN_OR_EQUAL';
  ops[Operator.GREATER_THAN] = 'GREATER_THAN';
  ops[Operator.GREATER_THAN_OR_EQUAL] = 'GREATER_THAN_OR_EQUAL';
  ops[Operator.EQUAL] = 'EQUAL';
  ops[Operator.NOT_EQUAL] = 'NOT_EQUAL';
  ops[Operator.ARRAY_CONTAINS] = 'ARRAY_CONTAINS';
  ops[Operator.IN] = 'IN';
  ops[Operator.NOT_IN] = 'NOT_IN';
  ops[Operator.ARRAY_CONTAINS_ANY] = 'ARRAY_CONTAINS_ANY';
  return ops;
})();

function assertPresent(value: unknown, description: string): asserts value {
  debugAssert(!isNullOrUndefined(value), description + ' is missing');
}

/**
 * This class generates JsonObject values for the Datastore API suitable for
 * sending to either GRPC stub methods or via the JSON/HTTP REST API.
 *
 * The serializer supports both Protobuf.js and Proto3 JSON formats. By
 * setting `useProto3Json` to true, the serializer will use the Proto3 JSON
 * format.
 *
 * For a description of the Proto3 JSON format check
 * https://developers.google.com/protocol-buffers/docs/proto3#json
 *
 * TODO(klimt): We can remove the databaseId argument if we keep the full
 * resource name in documents.
 */
export class JsonProtoSerializer {
  constructor(
    readonly databaseId: DatabaseId,
    readonly useProto3Json: boolean
  ) {}
}

function fromRpcStatus(status: ProtoStatus): FirestoreError {
  const code =
    status.code === undefined ? Code.UNKNOWN : mapCodeFromRpcCode(status.code);
  return new FirestoreError(code, status.message || '');
}

/**
 * Returns a value for a number (or null) that's appropriate to put into
 * a google.protobuf.Int32Value proto.
 * DO NOT USE THIS FOR ANYTHING ELSE.
 * This method cheats. It's typed as returning "number" because that's what
 * our generated proto interfaces say Int32Value must be. But GRPC actually
 * expects a { value: <number> } struct.
 */
function toInt32Proto(
  serializer: JsonProtoSerializer,
  val: number | null
): number | { value: number } | null {
  if (serializer.useProto3Json || isNullOrUndefined(val)) {
    return val;
  } else {
    return { value: val };
  }
}

/**
 * Returns a number (or null) from a google.protobuf.Int32Value proto.
 */
function fromInt32Proto(
  val: number | { value: number } | undefined
): number | null {
  let result;
  if (typeof val === 'object') {
    result = val.value;
  } else {
    result = val;
  }
  return isNullOrUndefined(result) ? null : result;
}

/**
 * Returns an IntegerValue for `value`.
 */
export function toInteger(value: number): ProtoValue {
  return { integerValue: '' + value };
}

/**
 * Returns an DoubleValue for `value` that is encoded based the serializer's
 * `useProto3Json` setting.
 */
export function toDouble(
  serializer: JsonProtoSerializer,
  value: number
): ProtoValue {
  if (serializer.useProto3Json) {
    if (isNaN(value)) {
      return { doubleValue: 'NaN' };
    } else if (value === Infinity) {
      return { doubleValue: 'Infinity' };
    } else if (value === -Infinity) {
      return { doubleValue: '-Infinity' };
    }
  }
  return { doubleValue: isNegativeZero(value) ? '-0' : value };
}

/**
 * Returns a value for a number that's appropriate to put into a proto.
 * The return value is an IntegerValue if it can safely represent the value,
 * otherwise a DoubleValue is returned.
 */
export function toNumber(
  serializer: JsonProtoSerializer,
  value: number
): ProtoValue {
  return isSafeInteger(value) ? toInteger(value) : toDouble(serializer, value);
}

/**
 * Returns a value for a Date that's appropriate to put into a proto.
 */
export function toTimestamp(
  serializer: JsonProtoSerializer,
  timestamp: Timestamp
): ProtoTimestamp {
  if (serializer.useProto3Json) {
    // Serialize to ISO-8601 date format, but with full nano resolution.
    // Since JS Date has only millis, let's only use it for the seconds and
    // then manually add the fractions to the end.
    const jsDateStr = new Date(timestamp.seconds * 1000).toISOString();
    // Remove .xxx frac part and Z in the end.
    const strUntilSeconds = jsDateStr.replace(/\.\d*/, '').replace('Z', '');
    // Pad the fraction out to 9 digits (nanos).
    const nanoStr = ('000000000' + timestamp.nanoseconds).slice(-9);

    return `${strUntilSeconds}.${nanoStr}Z`;
  } else {
    return {
      seconds: '' + timestamp.seconds,
      nanos: timestamp.nanoseconds
      // eslint-disable-next-line @typescript-eslint/no-explicit-any
    } as any;
  }
}

function fromTimestamp(date: ProtoTimestamp): Timestamp {
  const timestamp = normalizeTimestamp(date);
  return new Timestamp(timestamp.seconds, timestamp.nanos);
}

/**
 * Returns a value for bytes that's appropriate to put in a proto.
 *
 * Visible for testing.
 */
export function toBytes(
  serializer: JsonProtoSerializer,
  bytes: ByteString
): string | Uint8Array {
  if (serializer.useProto3Json) {
    return bytes.toBase64();
  } else {
    return bytes.toUint8Array();
  }
}

/**
 * Returns a ByteString based on the proto string value.
 */
export function fromBytes(
  serializer: JsonProtoSerializer,
  value: string | Uint8Array | undefined
): ByteString {
  if (serializer.useProto3Json) {
    hardAssert(
      value === undefined || typeof value === 'string',
      'value must be undefined or a string when using proto3 Json'
    );
    return ByteString.fromBase64String(value ? value : '');
  } else {
    hardAssert(
      value === undefined || value instanceof Uint8Array,
      'value must be undefined or Uint8Array'
    );
    return ByteString.fromUint8Array(value ? value : new Uint8Array());
  }
}

export function toVersion(
  serializer: JsonProtoSerializer,
  version: SnapshotVersion
): ProtoTimestamp {
  return toTimestamp(serializer, version.toTimestamp());
}

export function fromVersion(version: ProtoTimestamp): SnapshotVersion {
  hardAssert(!!version, "Trying to deserialize version that isn't set");
  return SnapshotVersion.fromTimestamp(fromTimestamp(version));
}

export function toResourceName(
  databaseId: DatabaseId,
  path: ResourcePath
): string {
  return fullyQualifiedPrefixPath(databaseId)
    .child('documents')
    .child(path)
    .canonicalString();
}

function fromResourceName(name: string): ResourcePath {
  const resource = ResourcePath.fromString(name);
  hardAssert(
    isValidResourceName(resource),
    'Tried to deserialize invalid key ' + resource.toString()
  );
  return resource;
}

export function toName(
  serializer: JsonProtoSerializer,
  key: DocumentKey
): string {
  return toResourceName(serializer.databaseId, key.path);
}

export function fromName(
  serializer: JsonProtoSerializer,
  name: string
): DocumentKey {
  const resource = fromResourceName(name);
  hardAssert(
    resource.get(1) === serializer.databaseId.projectId,
    'Tried to deserialize key from different project: ' +
      resource.get(1) +
      ' vs ' +
      serializer.databaseId.projectId
  );
  hardAssert(
    (!resource.get(3) && !serializer.databaseId.database) ||
      resource.get(3) === serializer.databaseId.database,
    'Tried to deserialize key from different database: ' +
      resource.get(3) +
      ' vs ' +
      serializer.databaseId.database
  );
  return new DocumentKey(extractLocalPathFromResourceName(resource));
}

function toQueryPath(
  serializer: JsonProtoSerializer,
  path: ResourcePath
): string {
  return toResourceName(serializer.databaseId, path);
}

function fromQueryPath(name: string): ResourcePath {
  const resourceName = fromResourceName(name);
  // In v1beta1 queries for collections at the root did not have a trailing
  // "/documents". In v1 all resource paths contain "/documents". Preserve the
  // ability to read the v1beta1 form for compatibility with queries persisted
  // in the local target cache.
  if (resourceName.length === 4) {
    return ResourcePath.emptyPath();
  }
  return extractLocalPathFromResourceName(resourceName);
}

export function getEncodedDatabaseId(serializer: JsonProtoSerializer): string {
  const path = new ResourcePath([
    'projects',
    serializer.databaseId.projectId,
    'databases',
    serializer.databaseId.database
  ]);
  return path.canonicalString();
}

function fullyQualifiedPrefixPath(databaseId: DatabaseId): ResourcePath {
  return new ResourcePath([
    'projects',
    databaseId.projectId,
    'databases',
    databaseId.database
  ]);
}

function extractLocalPathFromResourceName(
  resourceName: ResourcePath
): ResourcePath {
  hardAssert(
    resourceName.length > 4 && resourceName.get(4) === 'documents',
    'tried to deserialize invalid key ' + resourceName.toString()
  );
  return resourceName.popFirst(5);
}

/** Creates a Document proto from key and fields (but no create/update time) */
export function toMutationDocument(
  serializer: JsonProtoSerializer,
  key: DocumentKey,
  fields: ObjectValue
): ProtoDocument {
  return {
    name: toName(serializer, key),
    fields: fields.proto.mapValue.fields
  };
}

export function toDocument(
  serializer: JsonProtoSerializer,
  document: Document
): ProtoDocument {
  debugAssert(
    !document.hasLocalMutations,
    "Can't serialize documents with mutations."
  );
  return {
    name: toName(serializer, document.key),
    fields: document.toProto().mapValue.fields,
    updateTime: toTimestamp(serializer, document.version.toTimestamp())
  };
}

export function fromDocument(
  serializer: JsonProtoSerializer,
  document: ProtoDocument,
  hasCommittedMutations?: boolean
): Document {
  const key = fromName(serializer, document.name!);
  const version = fromVersion(document.updateTime!);
  const data = new ObjectValue({ mapValue: { fields: document.fields } });
  return new Document(key, version, data, {
    hasCommittedMutations: !!hasCommittedMutations
  });
}

function fromFound(
  serializer: JsonProtoSerializer,
  doc: ProtoBatchGetDocumentsResponse
): Document {
  hardAssert(
    !!doc.found,
    'Tried to deserialize a found document from a missing document.'
  );
  assertPresent(doc.found.name, 'doc.found.name');
  assertPresent(doc.found.updateTime, 'doc.found.updateTime');
  const key = fromName(serializer, doc.found.name);
  const version = fromVersion(doc.found.updateTime);
  const data = new ObjectValue({ mapValue: { fields: doc.found.fields } });
  return new Document(key, version, data, {});
}

function fromMissing(
  serializer: JsonProtoSerializer,
  result: ProtoBatchGetDocumentsResponse
): NoDocument {
  hardAssert(
    !!result.missing,
    'Tried to deserialize a missing document from a found document.'
  );
  hardAssert(
    !!result.readTime,
    'Tried to deserialize a missing document without a read time.'
  );
  const key = fromName(serializer, result.missing);
  const version = fromVersion(result.readTime);
  return new NoDocument(key, version);
}

export function fromMaybeDocument(
  serializer: JsonProtoSerializer,
  result: ProtoBatchGetDocumentsResponse
): MaybeDocument {
  if ('found' in result) {
    return fromFound(serializer, result);
  } else if ('missing' in result) {
    return fromMissing(serializer, result);
  }
  return fail('invalid batch get response: ' + JSON.stringify(result));
}

export function fromWatchChange(
  serializer: JsonProtoSerializer,
  change: ProtoListenResponse
): WatchChange {
  let watchChange: WatchChange;
  if ('targetChange' in change) {
    assertPresent(change.targetChange, 'targetChange');
    // proto3 default value is unset in JSON (undefined), so use 'NO_CHANGE'
    // if unset
    const state = fromWatchTargetChangeState(
      change.targetChange.targetChangeType || 'NO_CHANGE'
    );
    const targetIds: TargetId[] = change.targetChange.targetIds || [];

    const resumeToken = fromBytes(serializer, change.targetChange.resumeToken);
    const causeProto = change.targetChange!.cause;
    const cause = causeProto && fromRpcStatus(causeProto);
    watchChange = new WatchTargetChange(
      state,
      targetIds,
      resumeToken,
      cause || null
    );
  } else if ('documentChange' in change) {
    assertPresent(change.documentChange, 'documentChange');
    const entityChange = change.documentChange;
    assertPresent(entityChange.document, 'documentChange.name');
    assertPresent(entityChange.document.name, 'documentChange.document.name');
    assertPresent(
      entityChange.document.updateTime,
      'documentChange.document.updateTime'
    );
    const key = fromName(serializer, entityChange.document.name);
    const version = fromVersion(entityChange.document.updateTime);
    const data = new ObjectValue({
      mapValue: { fields: entityChange.document.fields }
    });
    const doc = new Document(key, version, data, {});
    const updatedTargetIds = entityChange.targetIds || [];
    const removedTargetIds = entityChange.removedTargetIds || [];
    watchChange = new DocumentWatchChange(
      updatedTargetIds,
      removedTargetIds,
      doc.key,
      doc
    );
  } else if ('documentDelete' in change) {
    assertPresent(change.documentDelete, 'documentDelete');
    const docDelete = change.documentDelete;
    assertPresent(docDelete.document, 'documentDelete.document');
    const key = fromName(serializer, docDelete.document);
    const version = docDelete.readTime
      ? fromVersion(docDelete.readTime)
      : SnapshotVersion.min();
    const doc = new NoDocument(key, version);
    const removedTargetIds = docDelete.removedTargetIds || [];
    watchChange = new DocumentWatchChange([], removedTargetIds, doc.key, doc);
  } else if ('documentRemove' in change) {
    assertPresent(change.documentRemove, 'documentRemove');
    const docRemove = change.documentRemove;
    assertPresent(docRemove.document, 'documentRemove');
    const key = fromName(serializer, docRemove.document);
    const removedTargetIds = docRemove.removedTargetIds || [];
    watchChange = new DocumentWatchChange([], removedTargetIds, key, null);
  } else if ('filter' in change) {
    // TODO(dimond): implement existence filter parsing with strategy.
    assertPresent(change.filter, 'filter');
    const filter = change.filter;
    assertPresent(filter.targetId, 'filter.targetId');
    const count = filter.count || 0;
    const existenceFilter = new ExistenceFilter(count);
    const targetId = filter.targetId;
    watchChange = new ExistenceFilterChange(targetId, existenceFilter);
  } else {
    return fail('Unknown change type ' + JSON.stringify(change));
  }
  return watchChange;
}

function fromWatchTargetChangeState(
  state: ProtoTargetChangeTargetChangeType
): WatchTargetChangeState {
  if (state === 'NO_CHANGE') {
    return WatchTargetChangeState.NoChange;
  } else if (state === 'ADD') {
    return WatchTargetChangeState.Added;
  } else if (state === 'REMOVE') {
    return WatchTargetChangeState.Removed;
  } else if (state === 'CURRENT') {
    return WatchTargetChangeState.Current;
  } else if (state === 'RESET') {
    return WatchTargetChangeState.Reset;
  } else {
    return fail('Got unexpected TargetChange.state: ' + state);
  }
}

export function versionFromListenResponse(
  change: ProtoListenResponse
): SnapshotVersion {
  // We have only reached a consistent snapshot for the entire stream if there
  // is a read_time set and it applies to all targets (i.e. the list of
  // targets is empty). The backend is guaranteed to send such responses.
  if (!('targetChange' in change)) {
    return SnapshotVersion.min();
  }
  const targetChange = change.targetChange!;
  if (targetChange.targetIds && targetChange.targetIds.length) {
    return SnapshotVersion.min();
  }
  if (!targetChange.readTime) {
    return SnapshotVersion.min();
  }
  return fromVersion(targetChange.readTime);
}

export function toMutation(
  serializer: JsonProtoSerializer,
  mutation: Mutation
): ProtoWrite {
  let result: ProtoWrite;
  if (mutation instanceof SetMutation) {
    result = {
      update: toMutationDocument(serializer, mutation.key, mutation.value)
    };
  } else if (mutation instanceof DeleteMutation) {
    result = { delete: toName(serializer, mutation.key) };
  } else if (mutation instanceof PatchMutation) {
    result = {
      update: toMutationDocument(serializer, mutation.key, mutation.data),
      updateMask: toDocumentMask(mutation.fieldMask)
    };
  } else if (mutation instanceof TransformMutation) {
    result = {
      transform: {
        document: toName(serializer, mutation.key),
        fieldTransforms: mutation.fieldTransforms.map(transform =>
          toFieldTransform(serializer, transform)
        )
      }
    };
  } else if (mutation instanceof VerifyMutation) {
    result = {
      verify: toName(serializer, mutation.key)
    };
  } else {
    return fail('Unknown mutation type ' + mutation.type);
  }

  if (!mutation.precondition.isNone) {
    result.currentDocument = toPrecondition(serializer, mutation.precondition);
  }

  return result;
}

export function fromMutation(
  serializer: JsonProtoSerializer,
  proto: ProtoWrite
): Mutation {
  const precondition = proto.currentDocument
    ? fromPrecondition(proto.currentDocument)
    : Precondition.none();

  if (proto.update) {
    assertPresent(proto.update.name, 'name');
    const key = fromName(serializer, proto.update.name);
    const value = new ObjectValue({
      mapValue: { fields: proto.update.fields }
    });
    if (proto.updateMask) {
      const fieldMask = fromDocumentMask(proto.updateMask);
      return new PatchMutation(key, value, fieldMask, precondition);
    } else {
      return new SetMutation(key, value, precondition);
    }
  } else if (proto.delete) {
    const key = fromName(serializer, proto.delete);
    return new DeleteMutation(key, precondition);
  } else if (proto.transform) {
    const key = fromName(serializer, proto.transform.document!);
    const fieldTransforms = proto.transform.fieldTransforms!.map(transform =>
      fromFieldTransform(serializer, transform)
    );
    hardAssert(
      precondition.exists === true,
      'Transforms only support precondition "exists == true"'
    );
    return new TransformMutation(key, fieldTransforms);
  } else if (proto.verify) {
    const key = fromName(serializer, proto.verify);
    return new VerifyMutation(key, precondition);
  } else {
    return fail('unknown mutation proto: ' + JSON.stringify(proto));
  }
}

function toPrecondition(
  serializer: JsonProtoSerializer,
  precondition: Precondition
): ProtoPrecondition {
  debugAssert(!precondition.isNone, "Can't serialize an empty precondition");
  if (precondition.updateTime !== undefined) {
    return {
      updateTime: toVersion(serializer, precondition.updateTime)
    };
  } else if (precondition.exists !== undefined) {
    return { exists: precondition.exists };
  } else {
    return fail('Unknown precondition');
  }
}

function fromPrecondition(precondition: ProtoPrecondition): Precondition {
  if (precondition.updateTime !== undefined) {
    return Precondition.updateTime(fromVersion(precondition.updateTime));
  } else if (precondition.exists !== undefined) {
    return Precondition.exists(precondition.exists);
  } else {
    return Precondition.none();
  }
}

function fromWriteResult(
  proto: ProtoWriteResult,
  commitTime: ProtoTimestamp
): MutationResult {
  // NOTE: Deletes don't have an updateTime.
  let version = proto.updateTime
    ? fromVersion(proto.updateTime)
    : fromVersion(commitTime);

  if (version.isEqual(SnapshotVersion.min())) {
    // The Firestore Emulator currently returns an update time of 0 for
    // deletes of non-existing documents (rather than null). This breaks the
    // test "get deleted doc while offline with source=cache" as NoDocuments
    // with version 0 are filtered by IndexedDb's RemoteDocumentCache.
    // TODO(#2149): Remove this when Emulator is fixed
    version = fromVersion(commitTime);
  }

  let transformResults: ProtoValue[] | null = null;
  if (proto.transformResults && proto.transformResults.length > 0) {
    transformResults = proto.transformResults;
  }
  return new MutationResult(version, transformResults);
}

export function fromWriteResults(
  protos: ProtoWriteResult[] | undefined,
  commitTime?: ProtoTimestamp
): MutationResult[] {
  if (protos && protos.length > 0) {
    hardAssert(
      commitTime !== undefined,
      'Received a write result without a commit time'
    );
    return protos.map(proto => fromWriteResult(proto, commitTime));
  } else {
    return [];
  }
}

function toFieldTransform(
  serializer: JsonProtoSerializer,
  fieldTransform: FieldTransform
): ProtoFieldTransform {
  const transform = fieldTransform.transform;
  if (transform instanceof ServerTimestampTransform) {
    return {
      fieldPath: fieldTransform.field.canonicalString(),
      setToServerValue: 'REQUEST_TIME'
    };
  } else if (transform instanceof ArrayUnionTransformOperation) {
    return {
      fieldPath: fieldTransform.field.canonicalString(),
      appendMissingElements: {
        values: transform.elements
      }
    };
  } else if (transform instanceof ArrayRemoveTransformOperation) {
    return {
      fieldPath: fieldTransform.field.canonicalString(),
      removeAllFromArray: {
        values: transform.elements
      }
    };
  } else if (transform instanceof NumericIncrementTransformOperation) {
    return {
      fieldPath: fieldTransform.field.canonicalString(),
      increment: transform.operand
    };
  } else {
    throw fail('Unknown transform: ' + fieldTransform.transform);
  }
}

function fromFieldTransform(
  serializer: JsonProtoSerializer,
  proto: ProtoFieldTransform
): FieldTransform {
  let transform: TransformOperation | null = null;
  if ('setToServerValue' in proto) {
    hardAssert(
      proto.setToServerValue === 'REQUEST_TIME',
      'Unknown server value transform proto: ' + JSON.stringify(proto)
    );
    transform = new ServerTimestampTransform();
  } else if ('appendMissingElements' in proto) {
    const values = proto.appendMissingElements!.values || [];
    transform = new ArrayUnionTransformOperation(values);
  } else if ('removeAllFromArray' in proto) {
    const values = proto.removeAllFromArray!.values || [];
    transform = new ArrayRemoveTransformOperation(values);
  } else if ('increment' in proto) {
    transform = new NumericIncrementTransformOperation(
      serializer,
      proto.increment!
    );
  } else {
    fail('Unknown transform proto: ' + JSON.stringify(proto));
  }
  const fieldPath = FieldPath.fromServerFormat(proto.fieldPath!);
  return new FieldTransform(fieldPath, transform!);
}

export function toDocumentsTarget(
  serializer: JsonProtoSerializer,
  target: Target
): ProtoDocumentsTarget {
  return { documents: [toQueryPath(serializer, target.path)] };
}

export function fromDocumentsTarget(
  documentsTarget: ProtoDocumentsTarget
): Target {
  const count = documentsTarget.documents!.length;
  hardAssert(
    count === 1,
    'DocumentsTarget contained other than 1 document: ' + count
  );
  const name = documentsTarget.documents![0];
  return queryToTarget(newQueryForPath(fromQueryPath(name)));
}

export function toQueryTarget(
  serializer: JsonProtoSerializer,
  target: Target
): ProtoQueryTarget {
  // Dissect the path into parent, collectionId, and optional key filter.
  const result: ProtoQueryTarget = { structuredQuery: {} };
  const path = target.path;
  if (target.collectionGroup !== null) {
    debugAssert(
      path.length % 2 === 0,
      'Collection Group queries should be within a document path or root.'
    );
    result.parent = toQueryPath(serializer, path);
    result.structuredQuery!.from = [
      {
        collectionId: target.collectionGroup,
        allDescendants: true
      }
    ];
  } else {
    debugAssert(
      path.length % 2 !== 0,
      'Document queries with filters are not supported.'
    );
    result.parent = toQueryPath(serializer, path.popLast());
    result.structuredQuery!.from = [{ collectionId: path.lastSegment() }];
  }

  const where = toFilter(target.filters);
  if (where) {
    result.structuredQuery!.where = where;
  }

  const orderBy = toOrder(target.orderBy);
  if (orderBy) {
    result.structuredQuery!.orderBy = orderBy;
  }

  const limit = toInt32Proto(serializer, target.limit);
  if (limit !== null) {
    result.structuredQuery!.limit = limit;
  }

  if (target.startAt) {
    result.structuredQuery!.startAt = toCursor(target.startAt);
  }
  if (target.endAt) {
    result.structuredQuery!.endAt = toCursor(target.endAt);
  }

  return result;
}

<<<<<<< HEAD
export function convertQueryTargetToQuery(target: api.QueryTarget): Query {
=======
export function fromQueryTarget(target: ProtoQueryTarget): Target {
>>>>>>> 2be43ead
  let path = fromQueryPath(target.parent!);

  const query = target.structuredQuery!;
  const fromCount = query.from ? query.from.length : 0;
  let collectionGroup: string | null = null;
  if (fromCount > 0) {
    hardAssert(
      fromCount === 1,
      'StructuredQuery.from with more than one collection is not supported.'
    );
    const from = query.from![0];
    if (from.allDescendants) {
      collectionGroup = from.collectionId!;
    } else {
      path = path.child(from.collectionId!);
    }
  }

  let filterBy: Filter[] = [];
  if (query.where) {
    filterBy = fromFilter(query.where);
  }

  let orderBy: OrderBy[] = [];
  if (query.orderBy) {
    orderBy = fromOrder(query.orderBy);
  }

  let limit: number | null = null;
  if (query.limit) {
    limit = fromInt32Proto(query.limit);
  }

  let startAt: Bound | null = null;
  if (query.startAt) {
    startAt = fromCursor(query.startAt);
  }

  let endAt: Bound | null = null;
  if (query.endAt) {
    endAt = fromCursor(query.endAt);
  }

  return newQuery(
    path,
    collectionGroup,
    orderBy,
    filterBy,
    limit,
    LimitType.First,
    startAt,
    endAt
  );
}

export function fromQueryTarget(target: api.QueryTarget): Target {
  return queryToTarget(convertQueryTargetToQuery(target));
}

export function toListenRequestLabels(
  serializer: JsonProtoSerializer,
  targetData: TargetData
): ProtoApiClientObjectMap<string> | null {
  const value = toLabel(serializer, targetData.purpose);
  if (value == null) {
    return null;
  } else {
    return {
      'goog-listen-tags': value
    };
  }
}

function toLabel(
  serializer: JsonProtoSerializer,
  purpose: TargetPurpose
): string | null {
  switch (purpose) {
    case TargetPurpose.Listen:
      return null;
    case TargetPurpose.ExistenceFilterMismatch:
      return 'existence-filter-mismatch';
    case TargetPurpose.LimboResolution:
      return 'limbo-document';
    default:
      return fail('Unrecognized query purpose: ' + purpose);
  }
}

export function toTarget(
  serializer: JsonProtoSerializer,
  targetData: TargetData
): ProtoTarget {
  let result: ProtoTarget;
  const target = targetData.target;

  if (isDocumentTarget(target)) {
    result = { documents: toDocumentsTarget(serializer, target) };
  } else {
    result = { query: toQueryTarget(serializer, target) };
  }

  result.targetId = targetData.targetId;

  if (targetData.resumeToken.approximateByteSize() > 0) {
    result.resumeToken = toBytes(serializer, targetData.resumeToken);
  } else if (targetData.snapshotVersion.compareTo(SnapshotVersion.min()) > 0) {
    // TODO(wuandy): Consider removing above check because it is most likely true.
    // Right now, many tests depend on this behaviour though (leaving min() out
    // of serialization).
    result.readTime = toTimestamp(
      serializer,
      targetData.snapshotVersion.toTimestamp()
    );
  }

  return result;
}

function toFilter(filters: Filter[]): ProtoFilter | undefined {
  if (filters.length === 0) {
    return;
  }
  const protos = filters.map(filter => {
    debugAssert(
      filter instanceof FieldFilter,
      'Only FieldFilters are supported'
    );
    return toUnaryOrFieldFilter(filter);
  });
  if (protos.length === 1) {
    return protos[0];
  }
  return { compositeFilter: { op: 'AND', filters: protos } };
}

function fromFilter(filter: ProtoFilter | undefined): Filter[] {
  if (!filter) {
    return [];
  } else if (filter.unaryFilter !== undefined) {
    return [fromUnaryFilter(filter)];
  } else if (filter.fieldFilter !== undefined) {
    return [fromFieldFilter(filter)];
  } else if (filter.compositeFilter !== undefined) {
    return filter.compositeFilter
      .filters!.map(f => fromFilter(f))
      .reduce((accum, current) => accum.concat(current));
  } else {
    return fail('Unknown filter: ' + JSON.stringify(filter));
  }
}

function toOrder(orderBys: OrderBy[]): ProtoOrder[] | undefined {
  if (orderBys.length === 0) {
    return;
  }
  return orderBys.map(order => toPropertyOrder(order));
}

function fromOrder(orderBys: ProtoOrder[]): OrderBy[] {
  return orderBys.map(order => fromPropertyOrder(order));
}

function toCursor(cursor: Bound): ProtoCursor {
  return {
    before: cursor.before,
    values: cursor.position
  };
}

function fromCursor(cursor: ProtoCursor): Bound {
  const before = !!cursor.before;
  const position = cursor.values || [];
  return new Bound(position, before);
}

// visible for testing
export function toDirection(dir: Direction): ProtoOrderDirection {
  return DIRECTIONS[dir];
}

// visible for testing
export function fromDirection(
  dir: ProtoOrderDirection | undefined
): Direction | undefined {
  switch (dir) {
    case 'ASCENDING':
      return Direction.ASCENDING;
    case 'DESCENDING':
      return Direction.DESCENDING;
    default:
      return undefined;
  }
}

// visible for testing
export function toOperatorName(op: Operator): ProtoFieldFilterOp {
  return OPERATORS[op];
}

export function fromOperatorName(op: ProtoFieldFilterOp): Operator {
  switch (op) {
    case 'EQUAL':
      return Operator.EQUAL;
    case 'NOT_EQUAL':
      return Operator.NOT_EQUAL;
    case 'GREATER_THAN':
      return Operator.GREATER_THAN;
    case 'GREATER_THAN_OR_EQUAL':
      return Operator.GREATER_THAN_OR_EQUAL;
    case 'LESS_THAN':
      return Operator.LESS_THAN;
    case 'LESS_THAN_OR_EQUAL':
      return Operator.LESS_THAN_OR_EQUAL;
    case 'ARRAY_CONTAINS':
      return Operator.ARRAY_CONTAINS;
    case 'IN':
      return Operator.IN;
    case 'NOT_IN':
      return Operator.NOT_IN;
    case 'ARRAY_CONTAINS_ANY':
      return Operator.ARRAY_CONTAINS_ANY;
    case 'OPERATOR_UNSPECIFIED':
      return fail('Unspecified operator');
    default:
      return fail('Unknown operator');
  }
}

export function toFieldPathReference(path: FieldPath): ProtoFieldReference {
  return { fieldPath: path.canonicalString() };
}

export function fromFieldPathReference(
  fieldReference: ProtoFieldReference
): FieldPath {
  return FieldPath.fromServerFormat(fieldReference.fieldPath!);
}

// visible for testing
export function toPropertyOrder(orderBy: OrderBy): ProtoOrder {
  return {
    field: toFieldPathReference(orderBy.field),
    direction: toDirection(orderBy.dir)
  };
}

export function fromPropertyOrder(orderBy: ProtoOrder): OrderBy {
  return new OrderBy(
    fromFieldPathReference(orderBy.field!),
    fromDirection(orderBy.direction)
  );
}

export function fromFieldFilter(filter: ProtoFilter): Filter {
  return FieldFilter.create(
    fromFieldPathReference(filter.fieldFilter!.field!),
    fromOperatorName(filter.fieldFilter!.op!),
    filter.fieldFilter!.value!
  );
}

// visible for testing
export function toUnaryOrFieldFilter(filter: FieldFilter): ProtoFilter {
  if (filter.op === Operator.EQUAL) {
    if (isNanValue(filter.value)) {
      return {
        unaryFilter: {
          field: toFieldPathReference(filter.field),
          op: 'IS_NAN'
        }
      };
    } else if (isNullValue(filter.value)) {
      return {
        unaryFilter: {
          field: toFieldPathReference(filter.field),
          op: 'IS_NULL'
        }
      };
    }
  } else if (filter.op === Operator.NOT_EQUAL) {
    if (isNanValue(filter.value)) {
      return {
        unaryFilter: {
          field: toFieldPathReference(filter.field),
          op: 'IS_NOT_NAN'
        }
      };
    } else if (isNullValue(filter.value)) {
      return {
        unaryFilter: {
          field: toFieldPathReference(filter.field),
          op: 'IS_NOT_NULL'
        }
      };
    }
  }
  return {
    fieldFilter: {
      field: toFieldPathReference(filter.field),
      op: toOperatorName(filter.op),
      value: filter.value
    }
  };
}

export function fromUnaryFilter(filter: ProtoFilter): Filter {
  switch (filter.unaryFilter!.op!) {
    case 'IS_NAN':
      const nanField = fromFieldPathReference(filter.unaryFilter!.field!);
      return FieldFilter.create(nanField, Operator.EQUAL, {
        doubleValue: NaN
      });
    case 'IS_NULL':
      const nullField = fromFieldPathReference(filter.unaryFilter!.field!);
      return FieldFilter.create(nullField, Operator.EQUAL, {
        nullValue: 'NULL_VALUE'
      });
    case 'IS_NOT_NAN':
      const notNanField = fromFieldPathReference(filter.unaryFilter!.field!);
      return FieldFilter.create(notNanField, Operator.NOT_EQUAL, {
        doubleValue: NaN
      });
    case 'IS_NOT_NULL':
      const notNullField = fromFieldPathReference(filter.unaryFilter!.field!);
      return FieldFilter.create(notNullField, Operator.NOT_EQUAL, {
        nullValue: 'NULL_VALUE'
      });
    case 'OPERATOR_UNSPECIFIED':
      return fail('Unspecified filter');
    default:
      return fail('Unknown filter');
  }
}

export function toDocumentMask(fieldMask: FieldMask): ProtoDocumentMask {
  const canonicalFields: string[] = [];
  fieldMask.fields.forEach(field =>
    canonicalFields.push(field.canonicalString())
  );
  return {
    fieldPaths: canonicalFields
  };
}

export function fromDocumentMask(proto: ProtoDocumentMask): FieldMask {
  const paths = proto.fieldPaths || [];
  return new FieldMask(paths.map(path => FieldPath.fromServerFormat(path)));
}

export function isValidResourceName(path: ResourcePath): boolean {
  // Resource names have at least 4 components (project ID, database ID)
  return (
    path.length >= 4 &&
    path.get(0) === 'projects' &&
    path.get(2) === 'databases'
  );
}<|MERGE_RESOLUTION|>--- conflicted
+++ resolved
@@ -888,11 +888,7 @@
   return result;
 }
 
-<<<<<<< HEAD
-export function convertQueryTargetToQuery(target: api.QueryTarget): Query {
-=======
-export function fromQueryTarget(target: ProtoQueryTarget): Target {
->>>>>>> 2be43ead
+export function convertQueryTargetToQuery(target: ProtoQueryTarget): Query {
   let path = fromQueryPath(target.parent!);
 
   const query = target.structuredQuery!;
@@ -948,7 +944,7 @@
   );
 }
 
-export function fromQueryTarget(target: api.QueryTarget): Target {
+export function fromQueryTarget(target: ProtoQueryTarget): Target {
   return queryToTarget(convertQueryTargetToQuery(target));
 }
 
