/**
 * @license
 * Copyright 2017 Google LLC
 *
 * Licensed under the Apache License, Version 2.0 (the "License");
 * you may not use this file except in compliance with the License.
 * You may obtain a copy of the License at
 *
 *   http://www.apache.org/licenses/LICENSE-2.0
 *
 * Unless required by applicable law or agreed to in writing, software
 * distributed under the License is distributed on an "AS IS" BASIS,
 * WITHOUT WARRANTIES OR CONDITIONS OF ANY KIND, either express or implied.
 * See the License for the specific language governing permissions and
 * limitations under the License.
 */

import { User } from '../auth/user';
import {
<<<<<<< HEAD
  hasNewerBundle,
=======
  applyRemoteEventToLocalCache,
>>>>>>> e8b950fd
  getNewDocumentChanges,
  getCachedTarget,
  ignoreIfPrimaryLeaseLoss,
  LocalStore,
  saveBundle,
  getActiveClientsFromPersistence,
  lookupMutationDocuments,
  removeCachedMutationBatchMetadata,
  allocateTarget,
  executeQuery,
  releaseTarget,
  rejectBatch,
  acknowledgeBatch,
  getHighestUnacknowledgedBatchId,
  localWrite,
  notifyLocalViewChanges,
  handleUserChange
} from '../local/local_store';
import { LocalViewChanges } from '../local/local_view_changes';
import { ReferenceSet } from '../local/reference_set';
import { TargetData, TargetPurpose } from '../local/target_data';
import {
  documentKeySet,
  DocumentKeySet,
  MaybeDocumentMap
} from '../model/collections';
import { MaybeDocument, NoDocument } from '../model/document';
import { DocumentKey } from '../model/document_key';
import { Mutation } from '../model/mutation';
import { BATCHID_UNKNOWN, MutationBatchResult } from '../model/mutation_batch';
import { RemoteEvent, TargetChange } from '../remote/remote_event';
import { RemoteStore } from '../remote/remote_store';
import { RemoteSyncer } from '../remote/remote_syncer';
import { debugAssert, debugCast, fail, hardAssert } from '../util/assert';
import { Code, FirestoreError } from '../util/error';
import { logDebug } from '../util/log';
import { primitiveComparator } from '../util/misc';
import { ObjectMap } from '../util/obj_map';
import { Deferred } from '../util/promise';
import { SortedMap } from '../util/sorted_map';
import { ClientId, SharedClientState } from '../local/shared_client_state';
import { QueryTargetState } from '../local/shared_client_state_syncer';
import { SortedSet } from '../util/sorted_set';
import { ListenSequence } from './listen_sequence';
import {
  canonifyQuery,
  LimitType,
  newQuery,
  newQueryForPath,
  Query,
  queryEquals,
  queryToTarget,
  stringifyQuery
} from './query';
import { SnapshotVersion } from './snapshot_version';
import { Target } from './target';
import { TargetIdGenerator } from './target_id_generator';
import {
  BatchId,
  MutationBatchState,
  OnlineState,
  OnlineStateSource,
  TargetId
} from './types';
import {
  AddedLimboDocument,
  LimboDocumentChange,
  RemovedLimboDocument,
  View,
  ViewChange,
  ViewDocumentChanges
} from './view';
import { ViewSnapshot } from './view_snapshot';
import { wrapInUserErrorIfRecoverable } from '../util/async_queue';
import { BundleReader } from '../util/bundle_reader';
import {
  BundleLoader,
  bundleInitialProgress,
  bundleSuccessProgress
} from './bundle';
import { Datastore } from '../remote/datastore';
import { LoadBundleTask } from '../api/bundle';

const LOG_TAG = 'SyncEngine';

/**
 * QueryView contains all of the data that SyncEngine needs to keep track of for
 * a particular query.
 */
class QueryView {
  constructor(
    /**
     * The query itself.
     */
    public query: Query,
    /**
     * The target number created by the client that is used in the watch
     * stream to identify this query.
     */
    public targetId: TargetId,
    /**
     * The view is responsible for computing the final merged truth of what
     * docs are in the query. It gets notified of local and remote changes,
     * and applies the query filters and limits to determine the most correct
     * possible results.
     */
    public view: View
  ) {}
}

/** Tracks a limbo resolution. */
class LimboResolution {
  constructor(public key: DocumentKey) {}

  /**
   * Set to true once we've received a document. This is used in
   * getRemoteKeysForTarget() and ultimately used by WatchChangeAggregator to
   * decide whether it needs to manufacture a delete event for the target once
   * the target is CURRENT.
   */
  receivedDocument: boolean = false;
}

/**
 * Interface implemented by EventManager to handle notifications from
 * SyncEngine.
 */
export interface SyncEngineListener {
  /** Handles new view snapshots. */
  onWatchChange(snapshots: ViewSnapshot[]): void;

  /** Handles the failure of a query. */
  onWatchError(query: Query, error: Error): void;

  /** Handles a change in online state. */
  onOnlineStateChange(onlineState: OnlineState): void;
}

/**
 * SyncEngine is the central controller in the client SDK architecture. It is
 * the glue code between the EventManager, LocalStore, and RemoteStore. Some of
 * SyncEngine's responsibilities include:
 * 1. Coordinating client requests and remote events between the EventManager
 *    and the local and remote data stores.
 * 2. Managing a View object for each query, providing the unified view between
 *    the local and remote data stores.
 * 3. Notifying the RemoteStore when the LocalStore has new mutations in its
 *    queue that need sending to the backend.
 *
 * The SyncEngine’s methods should only ever be called by methods running in the
 * global async queue.
 */
export interface SyncEngine extends RemoteSyncer {
  isPrimaryClient: boolean;

  /** Subscribes to SyncEngine notifications. Has to be called exactly once. */
  subscribe(syncEngineListener: SyncEngineListener): void;

  /**
   * Initiates the new listen, resolves promise when listen enqueued to the
   * server. All the subsequent view snapshots or errors are sent to the
   * subscribed handlers. Returns the initial snapshot.
   */
  listen(query: Query): Promise<ViewSnapshot>;

  /** Stops listening to the query. */
  unlisten(query: Query): Promise<void>;

  /**
   * Initiates the write of local mutation batch which involves adding the
   * writes to the mutation queue, notifying the remote store about new
   * mutations and raising events for any changes this write caused.
   *
   * The promise returned by this call is resolved when the above steps
   * have completed, *not* when the write was acked by the backend. The
   * userCallback is resolved once the write was acked/rejected by the
   * backend (or failed locally for any other reason).
   */
  write(batch: Mutation[], userCallback: Deferred<void>): Promise<void>;

  /**
   * Applies an OnlineState change to the sync engine and notifies any views of
   * the change.
   */
  applyOnlineStateChange(
    onlineState: OnlineState,
    source: OnlineStateSource
  ): void;

  /**
   * Registers a user callback that resolves when all pending mutations at the moment of calling
   * are acknowledged .
   */
  registerPendingWritesCallback(callback: Deferred<void>): Promise<void>;

  // Visible for testing
  activeLimboDocumentResolutions(): SortedMap<DocumentKey, TargetId>;

  // Visible for testing
  enqueuedLimboDocumentResolutions(): DocumentKey[];

  handleCredentialChange(user: User): Promise<void>;

  getRemoteKeysForTarget(targetId: TargetId): DocumentKeySet;
}

/**
 * An implementation of `SyncEngine` coordinating with other parts of SDK.
 *
 * Note: some field defined in this class might have public access level, but
 * the class is not exported so they are only accessible from this module.
 * This is useful to implement optional features (like bundles) in free
 * functions, such that they are tree-shakeable.
 */
class SyncEngineImpl implements SyncEngine {
  syncEngineListener: SyncEngineListener | null = null;

  queryViewsByQuery = new ObjectMap<Query, QueryView>(
    q => canonifyQuery(q),
    queryEquals
  );
  queriesByTarget = new Map<TargetId, Query[]>();
  /**
   * The keys of documents that are in limbo for which we haven't yet started a
   * limbo resolution query.
   */
  private enqueuedLimboResolutions: DocumentKey[] = [];
  /**
   * Keeps track of the target ID for each document that is in limbo with an
   * active target.
   */
  activeLimboTargetsByKey = new SortedMap<DocumentKey, TargetId>(
    DocumentKey.comparator
  );
  /**
   * Keeps track of the information about an active limbo resolution for each
   * active target ID that was started for the purpose of limbo resolution.
   */
  activeLimboResolutionsByTarget = new Map<TargetId, LimboResolution>();
  limboDocumentRefs = new ReferenceSet();
  /** Stores user completion handlers, indexed by User and BatchId. */
  private mutationUserCallbacks = {} as {
    [uidKey: string]: SortedMap<BatchId, Deferred<void>>;
  };
  /** Stores user callbacks waiting for all pending writes to be acknowledged. */
  private pendingWritesCallbacks = new Map<BatchId, Array<Deferred<void>>>();
  private limboTargetIdGenerator = TargetIdGenerator.forSyncEngine();

  private onlineState = OnlineState.Unknown;

  // The primary state is set to `true` or `false` immediately after Firestore
  // startup. In the interim, a client should only be considered primary if
  // `isPrimary` is true.
  _isPrimaryClient: undefined | boolean = undefined;

  constructor(
    public localStore: LocalStore,
    public remoteStore: RemoteStore,
    protected datastore: Datastore,
    // PORTING NOTE: Manages state synchronization in multi-tab environments.
    public sharedClientState: SharedClientState,
    private currentUser: User,
    private maxConcurrentLimboResolutions: number
  ) {}

  get isPrimaryClient(): boolean {
    return this._isPrimaryClient === true;
  }

  subscribe(syncEngineListener: SyncEngineListener): void {
    debugAssert(
      syncEngineListener !== null,
      'SyncEngine listener cannot be null'
    );
    debugAssert(
      this.syncEngineListener === null,
      'SyncEngine already has a subscriber.'
    );

    this.syncEngineListener = syncEngineListener;
  }

  async listen(query: Query): Promise<ViewSnapshot> {
    this.assertSubscribed('listen()');

    let targetId;
    let viewSnapshot;

    const queryView = this.queryViewsByQuery.get(query);
    if (queryView) {
      // PORTING NOTE: With Multi-Tab Web, it is possible that a query view
      // already exists when EventManager calls us for the first time. This
      // happens when the primary tab is already listening to this query on
      // behalf of another tab and the user of the primary also starts listening
      // to the query. EventManager will not have an assigned target ID in this
      // case and calls `listen` to obtain this ID.
      targetId = queryView.targetId;
      this.sharedClientState.addLocalQueryTarget(targetId);
      viewSnapshot = queryView.view.computeInitialSnapshot();
    } else {
      const targetData = await allocateTarget(
        this.localStore,
        queryToTarget(query)
      );

      const status = this.sharedClientState.addLocalQueryTarget(
        targetData.targetId
      );
      targetId = targetData.targetId;
      viewSnapshot = await this.initializeViewAndComputeSnapshot(
        query,
        targetId,
        status === 'current'
      );
      if (this.isPrimaryClient) {
        this.remoteStore.listen(targetData);
      }
    }

    return viewSnapshot;
  }

  /**
   * Registers a view for a previously unknown query and computes its initial
   * snapshot.
   */
  async initializeViewAndComputeSnapshot(
    query: Query,
    targetId: TargetId,
    current: boolean
  ): Promise<ViewSnapshot> {
    const queryResult = await executeQuery(
      this.localStore,
      query,
      /* usePreviousResults= */ true
    );
    const view = new View(query, queryResult.remoteKeys);
    const viewDocChanges = view.computeDocChanges(queryResult.documents);
    const synthesizedTargetChange = TargetChange.createSynthesizedTargetChangeForCurrentChange(
      targetId,
      current && this.onlineState !== OnlineState.Offline
    );
    const viewChange = view.applyChanges(
      viewDocChanges,
      /* updateLimboDocuments= */ this.isPrimaryClient,
      synthesizedTargetChange
    );
    this.updateTrackedLimbos(targetId, viewChange.limboChanges);

    debugAssert(
      !!viewChange.snapshot,
      'applyChanges for new view should always return a snapshot'
    );

    const data = new QueryView(query, targetId, view);
    this.queryViewsByQuery.set(query, data);
    if (this.queriesByTarget.has(targetId)) {
      this.queriesByTarget.get(targetId)!.push(query);
    } else {
      this.queriesByTarget.set(targetId, [query]);
    }
    return viewChange.snapshot!;
  }

  async unlisten(query: Query): Promise<void> {
    this.assertSubscribed('unlisten()');

    const queryView = this.queryViewsByQuery.get(query)!;
    debugAssert(
      !!queryView,
      'Trying to unlisten on query not found:' + stringifyQuery(query)
    );

    // Only clean up the query view and target if this is the only query mapped
    // to the target.
    const queries = this.queriesByTarget.get(queryView.targetId)!;
    if (queries.length > 1) {
      this.queriesByTarget.set(
        queryView.targetId,
        queries.filter(q => !queryEquals(q, query))
      );
      this.queryViewsByQuery.delete(query);
      return;
    }

    // No other queries are mapped to the target, clean up the query and the target.
    if (this.isPrimaryClient) {
      // We need to remove the local query target first to allow us to verify
      // whether any other client is still interested in this target.
      this.sharedClientState.removeLocalQueryTarget(queryView.targetId);
      const targetRemainsActive = this.sharedClientState.isActiveQueryTarget(
        queryView.targetId
      );

      if (!targetRemainsActive) {
        await releaseTarget(
          this.localStore,
          queryView.targetId,
          /*keepPersistedTargetData=*/ false
        )
          .then(() => {
            this.sharedClientState.clearQueryState(queryView.targetId);
            this.remoteStore.unlisten(queryView.targetId);
            this.removeAndCleanupTarget(queryView.targetId);
          })
          .catch(ignoreIfPrimaryLeaseLoss);
      }
    } else {
      this.removeAndCleanupTarget(queryView.targetId);
      await releaseTarget(
        this.localStore,
        queryView.targetId,
        /*keepPersistedTargetData=*/ true
      );
    }
  }

  async write(batch: Mutation[], userCallback: Deferred<void>): Promise<void> {
    this.assertSubscribed('write()');

    try {
      const result = await localWrite(this.localStore, batch);
      this.sharedClientState.addPendingMutation(result.batchId);
      this.addMutationCallback(result.batchId, userCallback);
      await this.emitNewSnapsAndNotifyLocalStore(result.changes);
      await this.remoteStore.fillWritePipeline();
    } catch (e) {
      // If we can't persist the mutation, we reject the user callback and
      // don't send the mutation. The user can then retry the write.
      const error = wrapInUserErrorIfRecoverable(e, `Failed to persist write`);
      userCallback.reject(error);
    }
  }

  async applyRemoteEvent(remoteEvent: RemoteEvent): Promise<void> {
    this.assertSubscribed('applyRemoteEvent()');
    try {
      const changes = await applyRemoteEventToLocalCache(
        this.localStore,
        remoteEvent
      );
      // Update `receivedDocument` as appropriate for any limbo targets.
      remoteEvent.targetChanges.forEach((targetChange, targetId) => {
        const limboResolution = this.activeLimboResolutionsByTarget.get(
          targetId
        );
        if (limboResolution) {
          // Since this is a limbo resolution lookup, it's for a single document
          // and it could be added, modified, or removed, but not a combination.
          hardAssert(
            targetChange.addedDocuments.size +
              targetChange.modifiedDocuments.size +
              targetChange.removedDocuments.size <=
              1,
            'Limbo resolution for single document contains multiple changes.'
          );
          if (targetChange.addedDocuments.size > 0) {
            limboResolution.receivedDocument = true;
          } else if (targetChange.modifiedDocuments.size > 0) {
            hardAssert(
              limboResolution.receivedDocument,
              'Received change for limbo target document without add.'
            );
          } else if (targetChange.removedDocuments.size > 0) {
            hardAssert(
              limboResolution.receivedDocument,
              'Received remove for limbo target document without add.'
            );
            limboResolution.receivedDocument = false;
          } else {
            // This was probably just a CURRENT targetChange or similar.
          }
        }
      });
      await this.emitNewSnapsAndNotifyLocalStore(changes, remoteEvent);
    } catch (error) {
      await ignoreIfPrimaryLeaseLoss(error);
    }
  }

  applyOnlineStateChange(
    onlineState: OnlineState,
    source: OnlineStateSource
  ): void {
    // If we are the secondary client, we explicitly ignore the remote store's
    // online state (the local client may go offline, even though the primary
    // tab remains online) and only apply the primary tab's online state from
    // SharedClientState.
    if (
      (this.isPrimaryClient && source === OnlineStateSource.RemoteStore) ||
      (!this.isPrimaryClient && source === OnlineStateSource.SharedClientState)
    ) {
      this.assertSubscribed('applyOnlineStateChange()');
      const newViewSnapshots = [] as ViewSnapshot[];
      this.queryViewsByQuery.forEach((query, queryView) => {
        const viewChange = queryView.view.applyOnlineStateChange(onlineState);
        debugAssert(
          viewChange.limboChanges.length === 0,
          'OnlineState should not affect limbo documents.'
        );
        if (viewChange.snapshot) {
          newViewSnapshots.push(viewChange.snapshot);
        }
      });
      this.syncEngineListener!.onOnlineStateChange(onlineState);
      this.syncEngineListener!.onWatchChange(newViewSnapshots);
      this.onlineState = onlineState;
      if (this.isPrimaryClient) {
        this.sharedClientState.setOnlineState(onlineState);
      }
    }
  }

  async rejectListen(targetId: TargetId, err: FirestoreError): Promise<void> {
    this.assertSubscribed('rejectListens()');

    // PORTING NOTE: Multi-tab only.
    this.sharedClientState.updateQueryState(targetId, 'rejected', err);

    const limboResolution = this.activeLimboResolutionsByTarget.get(targetId);
    const limboKey = limboResolution && limboResolution.key;
    if (limboKey) {
      // TODO(klimt): We really only should do the following on permission
      // denied errors, but we don't have the cause code here.

      // It's a limbo doc. Create a synthetic event saying it was deleted.
      // This is kind of a hack. Ideally, we would have a method in the local
      // store to purge a document. However, it would be tricky to keep all of
      // the local store's invariants with another method.
      let documentUpdates = new SortedMap<DocumentKey, MaybeDocument>(
        DocumentKey.comparator
      );
      documentUpdates = documentUpdates.insert(
        limboKey,
        new NoDocument(limboKey, SnapshotVersion.min())
      );
      const resolvedLimboDocuments = documentKeySet().add(limboKey);
      const event = new RemoteEvent(
        SnapshotVersion.min(),
        /* targetChanges= */ new Map<TargetId, TargetChange>(),
        /* targetMismatches= */ new SortedSet<TargetId>(primitiveComparator),
        documentUpdates,
        resolvedLimboDocuments
      );

      await this.applyRemoteEvent(event);

      // Since this query failed, we won't want to manually unlisten to it.
      // We only remove it from bookkeeping after we successfully applied the
      // RemoteEvent. If `applyRemoteEvent()` throws, we want to re-listen to
      // this query when the RemoteStore restarts the Watch stream, which should
      // re-trigger the target failure.
      this.activeLimboTargetsByKey = this.activeLimboTargetsByKey.remove(
        limboKey
      );
      this.activeLimboResolutionsByTarget.delete(targetId);
      this.pumpEnqueuedLimboResolutions();
    } else {
      await releaseTarget(
        this.localStore,
        targetId,
        /* keepPersistedTargetData */ false
      )
        .then(() => this.removeAndCleanupTarget(targetId, err))
        .catch(ignoreIfPrimaryLeaseLoss);
    }
  }

  async applySuccessfulWrite(
    mutationBatchResult: MutationBatchResult
  ): Promise<void> {
    this.assertSubscribed('applySuccessfulWrite()');

    const batchId = mutationBatchResult.batch.batchId;

    try {
      const changes = await acknowledgeBatch(
        this.localStore,
        mutationBatchResult
      );

      // The local store may or may not be able to apply the write result and
      // raise events immediately (depending on whether the watcher is caught
      // up), so we raise user callbacks first so that they consistently happen
      // before listen events.
      this.processUserCallback(batchId, /*error=*/ null);
      this.triggerPendingWritesCallbacks(batchId);

      this.sharedClientState.updateMutationState(batchId, 'acknowledged');
      await this.emitNewSnapsAndNotifyLocalStore(changes);
    } catch (error) {
      await ignoreIfPrimaryLeaseLoss(error);
    }
  }

  async rejectFailedWrite(
    batchId: BatchId,
    error: FirestoreError
  ): Promise<void> {
    this.assertSubscribed('rejectFailedWrite()');

    try {
      const changes = await rejectBatch(this.localStore, batchId);

      // The local store may or may not be able to apply the write result and
      // raise events immediately (depending on whether the watcher is caught up),
      // so we raise user callbacks first so that they consistently happen before
      // listen events.
      this.processUserCallback(batchId, error);
      this.triggerPendingWritesCallbacks(batchId);

      this.sharedClientState.updateMutationState(batchId, 'rejected', error);
      await this.emitNewSnapsAndNotifyLocalStore(changes);
    } catch (error) {
      await ignoreIfPrimaryLeaseLoss(error);
    }
  }

  async registerPendingWritesCallback(callback: Deferred<void>): Promise<void> {
    if (!this.remoteStore.canUseNetwork()) {
      logDebug(
        LOG_TAG,
        'The network is disabled. The task returned by ' +
          "'awaitPendingWrites()' will not complete until the network is enabled."
      );
    }

    try {
      const highestBatchId = await getHighestUnacknowledgedBatchId(
        this.localStore
      );
      if (highestBatchId === BATCHID_UNKNOWN) {
        // Trigger the callback right away if there is no pending writes at the moment.
        callback.resolve();
        return;
      }

      const callbacks = this.pendingWritesCallbacks.get(highestBatchId) || [];
      callbacks.push(callback);
      this.pendingWritesCallbacks.set(highestBatchId, callbacks);
    } catch (e) {
      const firestoreError = wrapInUserErrorIfRecoverable(
        e,
        'Initialization of waitForPendingWrites() operation failed'
      );
      callback.reject(firestoreError);
    }
  }

  /**
   * Triggers the callbacks that are waiting for this batch id to get acknowledged by server,
   * if there are any.
   */
  private triggerPendingWritesCallbacks(batchId: BatchId): void {
    (this.pendingWritesCallbacks.get(batchId) || []).forEach(callback => {
      callback.resolve();
    });

    this.pendingWritesCallbacks.delete(batchId);
  }

  /** Reject all outstanding callbacks waiting for pending writes to complete. */
  private rejectOutstandingPendingWritesCallbacks(errorMessage: string): void {
    this.pendingWritesCallbacks.forEach(callbacks => {
      callbacks.forEach(callback => {
        callback.reject(new FirestoreError(Code.CANCELLED, errorMessage));
      });
    });

    this.pendingWritesCallbacks.clear();
  }

  private addMutationCallback(
    batchId: BatchId,
    callback: Deferred<void>
  ): void {
    let newCallbacks = this.mutationUserCallbacks[this.currentUser.toKey()];
    if (!newCallbacks) {
      newCallbacks = new SortedMap<BatchId, Deferred<void>>(
        primitiveComparator
      );
    }
    newCallbacks = newCallbacks.insert(batchId, callback);
    this.mutationUserCallbacks[this.currentUser.toKey()] = newCallbacks;
  }

  /**
   * Resolves or rejects the user callback for the given batch and then discards
   * it.
   */
  processUserCallback(batchId: BatchId, error: Error | null): void {
    let newCallbacks = this.mutationUserCallbacks[this.currentUser.toKey()];

    // NOTE: Mutations restored from persistence won't have callbacks, so it's
    // okay for there to be no callback for this ID.
    if (newCallbacks) {
      const callback = newCallbacks.get(batchId);
      if (callback) {
        debugAssert(
          batchId === newCallbacks.minKey(),
          'Mutation callbacks processed out-of-order?'
        );
        if (error) {
          callback.reject(error);
        } else {
          callback.resolve();
        }
        newCallbacks = newCallbacks.remove(batchId);
      }
      this.mutationUserCallbacks[this.currentUser.toKey()] = newCallbacks;
    }
  }

  removeAndCleanupTarget(targetId: number, error: Error | null = null): void {
    this.sharedClientState.removeLocalQueryTarget(targetId);

    debugAssert(
      this.queriesByTarget.has(targetId) &&
        this.queriesByTarget.get(targetId)!.length !== 0,
      `There are no queries mapped to target id ${targetId}`
    );

    for (const query of this.queriesByTarget.get(targetId)!) {
      this.queryViewsByQuery.delete(query);
      if (error) {
        this.syncEngineListener!.onWatchError(query, error);
      }
    }

    this.queriesByTarget.delete(targetId);

    if (this.isPrimaryClient) {
      const limboKeys = this.limboDocumentRefs.removeReferencesForId(targetId);
      limboKeys.forEach(limboKey => {
        const isReferenced = this.limboDocumentRefs.containsKey(limboKey);
        if (!isReferenced) {
          // We removed the last reference for this key
          this.removeLimboTarget(limboKey);
        }
      });
    }
  }

  private removeLimboTarget(key: DocumentKey): void {
    // It's possible that the target already got removed because the query failed. In that case,
    // the key won't exist in `limboTargetsByKey`. Only do the cleanup if we still have the target.
    const limboTargetId = this.activeLimboTargetsByKey.get(key);
    if (limboTargetId === null) {
      // This target already got removed, because the query failed.
      return;
    }

    this.remoteStore.unlisten(limboTargetId);
    this.activeLimboTargetsByKey = this.activeLimboTargetsByKey.remove(key);
    this.activeLimboResolutionsByTarget.delete(limboTargetId);
    this.pumpEnqueuedLimboResolutions();
  }

  updateTrackedLimbos(
    targetId: TargetId,
    limboChanges: LimboDocumentChange[]
  ): void {
    for (const limboChange of limboChanges) {
      if (limboChange instanceof AddedLimboDocument) {
        this.limboDocumentRefs.addReference(limboChange.key, targetId);
        this.trackLimboChange(limboChange);
      } else if (limboChange instanceof RemovedLimboDocument) {
        logDebug(LOG_TAG, 'Document no longer in limbo: ' + limboChange.key);
        this.limboDocumentRefs.removeReference(limboChange.key, targetId);
        const isReferenced = this.limboDocumentRefs.containsKey(
          limboChange.key
        );
        if (!isReferenced) {
          // We removed the last reference for this key
          this.removeLimboTarget(limboChange.key);
        }
      } else {
        fail('Unknown limbo change: ' + JSON.stringify(limboChange));
      }
    }
  }

  private trackLimboChange(limboChange: AddedLimboDocument): void {
    const key = limboChange.key;
    if (!this.activeLimboTargetsByKey.get(key)) {
      logDebug(LOG_TAG, 'New document in limbo: ' + key);
      this.enqueuedLimboResolutions.push(key);
      this.pumpEnqueuedLimboResolutions();
    }
  }

  /**
   * Starts listens for documents in limbo that are enqueued for resolution,
   * subject to a maximum number of concurrent resolutions.
   *
   * Without bounding the number of concurrent resolutions, the server can fail
   * with "resource exhausted" errors which can lead to pathological client
   * behavior as seen in https://github.com/firebase/firebase-js-sdk/issues/2683.
   */
  private pumpEnqueuedLimboResolutions(): void {
    while (
      this.enqueuedLimboResolutions.length > 0 &&
      this.activeLimboTargetsByKey.size < this.maxConcurrentLimboResolutions
    ) {
      const key = this.enqueuedLimboResolutions.shift()!;
      const limboTargetId = this.limboTargetIdGenerator.next();
      this.activeLimboResolutionsByTarget.set(
        limboTargetId,
        new LimboResolution(key)
      );
      this.activeLimboTargetsByKey = this.activeLimboTargetsByKey.insert(
        key,
        limboTargetId
      );
      this.remoteStore.listen(
        new TargetData(
          queryToTarget(newQueryForPath(key.path)),
          limboTargetId,
          TargetPurpose.LimboResolution,
          ListenSequence.INVALID
        )
      );
    }
  }

  // Visible for testing
  activeLimboDocumentResolutions(): SortedMap<DocumentKey, TargetId> {
    return this.activeLimboTargetsByKey;
  }

  // Visible for testing
  enqueuedLimboDocumentResolutions(): DocumentKey[] {
    return this.enqueuedLimboResolutions;
  }

  async emitNewSnapsAndNotifyLocalStore(
    changes: MaybeDocumentMap,
    remoteEvent?: RemoteEvent
  ): Promise<void> {
    const newSnaps: ViewSnapshot[] = [];
    const docChangesInAllViews: LocalViewChanges[] = [];
    const queriesProcessed: Array<Promise<void>> = [];

    this.queryViewsByQuery.forEach((_, queryView) => {
      queriesProcessed.push(
        Promise.resolve()
          .then(() => {
            const viewDocChanges = queryView.view.computeDocChanges(changes);
            if (!viewDocChanges.needsRefill) {
              return viewDocChanges;
            }
            // The query has a limit and some docs were removed, so we need
            // to re-run the query against the local store to make sure we
            // didn't lose any good docs that had been past the limit.
            return executeQuery(
              this.localStore,
              queryView.query,
              /* usePreviousResults= */ false
            ).then(({ documents }) => {
              return queryView.view.computeDocChanges(
                documents,
                viewDocChanges
              );
            });
          })
          .then((viewDocChanges: ViewDocumentChanges) => {
            const targetChange =
              remoteEvent && remoteEvent.targetChanges.get(queryView.targetId);
            const viewChange = queryView.view.applyChanges(
              viewDocChanges,
              /* updateLimboDocuments= */ this.isPrimaryClient,
              targetChange
            );
            this.updateTrackedLimbos(
              queryView.targetId,
              viewChange.limboChanges
            );
            if (viewChange.snapshot) {
              if (this.isPrimaryClient) {
                this.sharedClientState.updateQueryState(
                  queryView.targetId,
                  viewChange.snapshot.fromCache ? 'not-current' : 'current'
                );
              }

              newSnaps.push(viewChange.snapshot);
              const docChanges = LocalViewChanges.fromSnapshot(
                queryView.targetId,
                viewChange.snapshot
              );
              docChangesInAllViews.push(docChanges);
            }
          })
      );
    });

    await Promise.all(queriesProcessed);
    this.syncEngineListener!.onWatchChange(newSnaps);
    await notifyLocalViewChanges(this.localStore, docChangesInAllViews);
  }

  assertSubscribed(fnName: string): void {
    debugAssert(
      this.syncEngineListener !== null,
      'Trying to call ' + fnName + ' before calling subscribe().'
    );
  }

  async handleCredentialChange(user: User): Promise<void> {
    const userChanged = !this.currentUser.isEqual(user);

    if (userChanged) {
      logDebug(LOG_TAG, 'User change. New user:', user.toKey());

      const result = await handleUserChange(this.localStore, user);
      this.currentUser = user;

      // Fails tasks waiting for pending writes requested by previous user.
      this.rejectOutstandingPendingWritesCallbacks(
        "'waitForPendingWrites' promise is rejected due to a user change."
      );
      // TODO(b/114226417): Consider calling this only in the primary tab.
      this.sharedClientState.handleUserChange(
        user,
        result.removedBatchIds,
        result.addedBatchIds
      );
      await this.emitNewSnapsAndNotifyLocalStore(result.affectedDocuments);
    }
  }

  getRemoteKeysForTarget(targetId: TargetId): DocumentKeySet {
    const limboResolution = this.activeLimboResolutionsByTarget.get(targetId);
    if (limboResolution && limboResolution.receivedDocument) {
      return documentKeySet().add(limboResolution.key);
    } else {
      let keySet = documentKeySet();
      const queries = this.queriesByTarget.get(targetId);
      if (!queries) {
        return keySet;
      }
      for (const query of queries) {
        const queryView = this.queryViewsByQuery.get(query);
        debugAssert(
          !!queryView,
          `No query view found for ${stringifyQuery(query)}`
        );
        keySet = keySet.unionWith(queryView.view.syncedDocuments);
      }
      return keySet;
    }
  }
}

export function newSyncEngine(
  localStore: LocalStore,
  remoteStore: RemoteStore,
  datastore: Datastore,
  // PORTING NOTE: Manages state synchronization in multi-tab environments.
  sharedClientState: SharedClientState,
  currentUser: User,
  maxConcurrentLimboResolutions: number,
  isPrimary: boolean
): SyncEngine {
  const syncEngine = new SyncEngineImpl(
    localStore,
    remoteStore,
    datastore,
    sharedClientState,
    currentUser,
    maxConcurrentLimboResolutions
  );
  if (isPrimary) {
    syncEngine._isPrimaryClient = true;
  }
  return syncEngine;
}

/**
 * Reconcile the list of synced documents in an existing view with those
 * from persistence.
 */
async function synchronizeViewAndComputeSnapshot(
  syncEngine: SyncEngine,
  queryView: QueryView
): Promise<ViewChange> {
  const syncEngineImpl = debugCast(syncEngine, SyncEngineImpl);
  const queryResult = await executeQuery(
    syncEngineImpl.localStore,
    queryView.query,
    /* usePreviousResults= */ true
  );
  const viewSnapshot = queryView.view.synchronizeWithPersistedState(
    queryResult
  );
  if (syncEngineImpl.isPrimaryClient) {
    syncEngineImpl.updateTrackedLimbos(
      queryView.targetId,
      viewSnapshot.limboChanges
    );
  }
  return viewSnapshot;
}

/**
 * Retrieves newly changed documents from remote document cache and raises
 * snapshots if needed.
 */
// PORTING NOTE: Multi-Tab only.
export async function synchronizeWithChangedDocuments(
  syncEngine: SyncEngine
): Promise<void> {
  const syncEngineImpl = debugCast(syncEngine, SyncEngineImpl);
  syncEngineImpl.assertSubscribed('synchronizeWithChangedDocuments()');

  return getNewDocumentChanges(syncEngineImpl.localStore).then(changes =>
    syncEngineImpl.emitNewSnapsAndNotifyLocalStore(changes)
  );
}

/** Applies a mutation state to an existing batch.  */
// PORTING NOTE: Multi-Tab only.
export async function applyBatchState(
  syncEngine: SyncEngine,
  batchId: BatchId,
  batchState: MutationBatchState,
  error?: FirestoreError
): Promise<void> {
  const syncEngineImpl = debugCast(syncEngine, SyncEngineImpl);
  syncEngineImpl.assertSubscribed('applyBatchState()');
  const documents = await lookupMutationDocuments(
    syncEngineImpl.localStore,
    batchId
  );

  if (documents === null) {
    // A throttled tab may not have seen the mutation before it was completed
    // and removed from the mutation queue, in which case we won't have cached
    // the affected documents. In this case we can safely ignore the update
    // since that means we didn't apply the mutation locally at all (if we
    // had, we would have cached the affected documents), and so we will just
    // see any resulting document changes via normal remote document updates
    // as applicable.
    logDebug(LOG_TAG, 'Cannot apply mutation batch with id: ' + batchId);
    return;
  }

  if (batchState === 'pending') {
    // If we are the primary client, we need to send this write to the
    // backend. Secondary clients will ignore these writes since their remote
    // connection is disabled.
    await syncEngineImpl.remoteStore.fillWritePipeline();
  } else if (batchState === 'acknowledged' || batchState === 'rejected') {
    // NOTE: Both these methods are no-ops for batches that originated from
    // other clients.
    syncEngineImpl.processUserCallback(batchId, error ? error : null);
    removeCachedMutationBatchMetadata(syncEngineImpl.localStore, batchId);
  } else {
    fail(`Unknown batchState: ${batchState}`);
  }

  await syncEngineImpl.emitNewSnapsAndNotifyLocalStore(documents);
}

/** Applies a query target change from a different tab. */
// PORTING NOTE: Multi-Tab only.
export async function applyPrimaryState(
  syncEngine: SyncEngine,
  isPrimary: boolean
): Promise<void> {
  const syncEngineImpl = debugCast(syncEngine, SyncEngineImpl);
  if (isPrimary === true && syncEngineImpl._isPrimaryClient !== true) {
    // Secondary tabs only maintain Views for their local listeners and the
    // Views internal state may not be 100% populated (in particular
    // secondary tabs don't track syncedDocuments, the set of documents the
    // server considers to be in the target). So when a secondary becomes
    // primary, we need to need to make sure that all views for all targets
    // match the state on disk.
    const activeTargets = syncEngineImpl.sharedClientState.getAllActiveQueryTargets();
    const activeQueries = await synchronizeQueryViewsAndRaiseSnapshots(
      syncEngineImpl,
      activeTargets.toArray(),
      /*transitionToPrimary=*/ true
    );
    syncEngineImpl._isPrimaryClient = true;
    await syncEngineImpl.remoteStore.applyPrimaryState(true);
    for (const targetData of activeQueries) {
      syncEngineImpl.remoteStore.listen(targetData);
    }
  } else if (isPrimary === false && syncEngineImpl._isPrimaryClient !== false) {
    const activeTargets: TargetId[] = [];

    let p = Promise.resolve();
    syncEngineImpl.queriesByTarget.forEach((_, targetId) => {
      if (syncEngineImpl.sharedClientState.isLocalQueryTarget(targetId)) {
        activeTargets.push(targetId);
      } else {
        p = p.then(() => {
          syncEngineImpl.removeAndCleanupTarget(targetId);
          return releaseTarget(
            syncEngineImpl.localStore,
            targetId,
            /*keepPersistedTargetData=*/ true
          );
        });
      }
      syncEngineImpl.remoteStore.unlisten(targetId);
    });
    await p;

    await synchronizeQueryViewsAndRaiseSnapshots(
      syncEngineImpl,
      activeTargets,
      /*transitionToPrimary=*/ false
    );
    resetLimboDocuments(syncEngineImpl);
    syncEngineImpl._isPrimaryClient = false;
    await syncEngineImpl.remoteStore.applyPrimaryState(false);
  }
}

// PORTING NOTE: Multi-Tab only.
function resetLimboDocuments(syncEngine: SyncEngine): void {
  const syncEngineImpl = debugCast(syncEngine, SyncEngineImpl);
  syncEngineImpl.activeLimboResolutionsByTarget.forEach((_, targetId) => {
    syncEngineImpl.remoteStore.unlisten(targetId);
  });
  syncEngineImpl.limboDocumentRefs.removeAllReferences();
  syncEngineImpl.activeLimboResolutionsByTarget = new Map<
    TargetId,
    LimboResolution
  >();
  syncEngineImpl.activeLimboTargetsByKey = new SortedMap<DocumentKey, TargetId>(
    DocumentKey.comparator
  );
}

/**
 * Reconcile the query views of the provided query targets with the state from
 * persistence. Raises snapshots for any changes that affect the local
 * client and returns the updated state of all target's query data.
 *
 * @param targets the list of targets with views that need to be recomputed
 * @param transitionToPrimary `true` iff the tab transitions from a secondary
 * tab to a primary tab
 */
// PORTING NOTE: Multi-Tab only.
async function synchronizeQueryViewsAndRaiseSnapshots(
  syncEngine: SyncEngine,
  targets: TargetId[],
  transitionToPrimary: boolean
): Promise<TargetData[]> {
  const syncEngineImpl = debugCast(syncEngine, SyncEngineImpl);
  const activeQueries: TargetData[] = [];
  const newViewSnapshots: ViewSnapshot[] = [];
  for (const targetId of targets) {
    let targetData: TargetData;
    const queries = syncEngineImpl.queriesByTarget.get(targetId);

    if (queries && queries.length !== 0) {
      // For queries that have a local View, we fetch their current state
      // from LocalStore (as the resume token and the snapshot version
      // might have changed) and reconcile their views with the persisted
      // state (the list of syncedDocuments may have gotten out of sync).
      targetData = await allocateTarget(
        syncEngineImpl.localStore,
        queryToTarget(queries[0])
      );

      for (const query of queries) {
        const queryView = syncEngineImpl.queryViewsByQuery.get(query);
        debugAssert(
          !!queryView,
          `No query view found for ${stringifyQuery(query)}`
        );

        const viewChange = await synchronizeViewAndComputeSnapshot(
          syncEngineImpl,
          queryView
        );
        if (viewChange.snapshot) {
          newViewSnapshots.push(viewChange.snapshot);
        }
      }
    } else {
      debugAssert(
        transitionToPrimary,
        'A secondary tab should never have an active view without an active target.'
      );
      // For queries that never executed on this client, we need to
      // allocate the target in LocalStore and initialize a new View.
      const target = await getCachedTarget(syncEngineImpl.localStore, targetId);
      debugAssert(!!target, `Target for id ${targetId} not found`);
      targetData = await allocateTarget(syncEngineImpl.localStore, target);
      await syncEngineImpl.initializeViewAndComputeSnapshot(
        synthesizeTargetToQuery(target!),
        targetId,
        /*current=*/ false
      );
    }

    activeQueries.push(targetData!);
  }

  syncEngineImpl.syncEngineListener!.onWatchChange(newViewSnapshots);
  return activeQueries;
}

/**
 * Creates a `Query` object from the specified `Target`. There is no way to
 * obtain the original `Query`, so we synthesize a `Query` from the `Target`
 * object.
 *
 * The synthesized result might be different from the original `Query`, but
 * since the synthesized `Query` should return the same results as the
 * original one (only the presentation of results might differ), the potential
 * difference will not cause issues.
 */
// PORTING NOTE: Multi-Tab only.
function synthesizeTargetToQuery(target: Target): Query {
  return newQuery(
    target.path,
    target.collectionGroup,
    target.orderBy,
    target.filters,
    target.limit,
    LimitType.First,
    target.startAt,
    target.endAt
  );
}

/** Returns the IDs of the clients that are currently active. */
// PORTING NOTE: Multi-Tab only.
export function getActiveClients(syncEngine: SyncEngine): Promise<ClientId[]> {
  const syncEngineImpl = debugCast(syncEngine, SyncEngineImpl);
  return getActiveClientsFromPersistence(syncEngineImpl.localStore);
}

/** Applies a query target change from a different tab. */
// PORTING NOTE: Multi-Tab only.
export async function applyTargetState(
  syncEngine: SyncEngine,
  targetId: TargetId,
  state: QueryTargetState,
  error?: FirestoreError
): Promise<void> {
  const syncEngineImpl = debugCast(syncEngine, SyncEngineImpl);
  if (syncEngineImpl._isPrimaryClient) {
    // If we receive a target state notification via WebStorage, we are
    // either already secondary or another tab has taken the primary lease.
    logDebug(LOG_TAG, 'Ignoring unexpected query state notification.');
    return;
  }

  if (syncEngineImpl.queriesByTarget.has(targetId)) {
    switch (state) {
      case 'current':
      case 'not-current': {
        const changes = await getNewDocumentChanges(syncEngineImpl.localStore);
        const synthesizedRemoteEvent = RemoteEvent.createSynthesizedRemoteEventForCurrentChange(
          targetId,
          state === 'current'
        );
        await syncEngineImpl.emitNewSnapsAndNotifyLocalStore(
          changes,
          synthesizedRemoteEvent
        );
        break;
      }
      case 'rejected': {
        await releaseTarget(
          syncEngineImpl.localStore,
          targetId,
          /* keepPersistedTargetData */ true
        );
        syncEngineImpl.removeAndCleanupTarget(targetId, error);
        break;
      }
      default:
        fail('Unexpected target state: ' + state);
    }
  }
}

/** Adds or removes Watch targets for queries from different tabs. */
export async function applyActiveTargetsChange(
  syncEngine: SyncEngine,
  added: TargetId[],
  removed: TargetId[]
): Promise<void> {
  const syncEngineImpl = debugCast(syncEngine, SyncEngineImpl);
  if (!syncEngineImpl._isPrimaryClient) {
    return;
  }

  for (const targetId of added) {
    if (syncEngineImpl.queriesByTarget.has(targetId)) {
      // A target might have been added in a previous attempt
      logDebug(LOG_TAG, 'Adding an already active target ' + targetId);
      continue;
    }

    const target = await getCachedTarget(syncEngineImpl.localStore, targetId);
    debugAssert(!!target, `Query data for active target ${targetId} not found`);
    const targetData = await allocateTarget(syncEngineImpl.localStore, target);
    await syncEngineImpl.initializeViewAndComputeSnapshot(
      synthesizeTargetToQuery(target),
      targetData.targetId,
      /*current=*/ false
    );
    syncEngineImpl.remoteStore.listen(targetData);
  }

  for (const targetId of removed) {
    // Check that the target is still active since the target might have been
    // removed if it has been rejected by the backend.
    if (!syncEngineImpl.queriesByTarget.has(targetId)) {
      continue;
    }

    // Release queries that are still active.
    await releaseTarget(
      syncEngineImpl.localStore,
      targetId,
      /* keepPersistedTargetData */ false
    )
      .then(() => {
        syncEngineImpl.remoteStore.unlisten(targetId);
        syncEngineImpl.removeAndCleanupTarget(targetId);
      })
      .catch(ignoreIfPrimaryLeaseLoss);
  }
}

/**
 * Loads a Firestore bundle into the SDK. The returned promise resolves when
 * the bundle finished loading.
 *
 * @param bundleReader Bundle to load into the SDK.
 * @param task LoadBundleTask used to update the loading progress to public API.
 */
export function loadBundle(
  syncEngine: SyncEngine,
  bundleReader: BundleReader,
  task: LoadBundleTask
): void {
  const syncEngineImpl = debugCast(syncEngine, SyncEngineImpl);
  syncEngineImpl.assertSubscribed('loadBundle()');

  // eslint-disable-next-line @typescript-eslint/no-floating-promises
  loadBundleImpl(syncEngineImpl, bundleReader, task).then(() => {
    syncEngineImpl.sharedClientState.notifyBundleLoaded();
  });
}

async function loadBundleImpl(
  syncEngine: SyncEngineImpl,
  reader: BundleReader,
  task: LoadBundleTask
): Promise<void> {
  try {
    const metadata = await reader.getMetadata();
    const skip = await hasNewerBundle(syncEngine.localStore, metadata);
    if (skip) {
      await reader.close();
      task._completeWith(bundleSuccessProgress(metadata));
      return;
    }

    task._updateProgress(bundleInitialProgress(metadata));

    const loader = new BundleLoader(
      metadata,
      syncEngine.localStore,
      reader.serializer
    );
    let element = await reader.nextElement();
    while (element) {
      debugAssert(
        !element.payload.metadata,
        'Unexpected BundleMetadata element.'
      );
      const progress = await loader.addSizedElement(element);
      if (progress) {
        task._updateProgress(progress);
      }

      element = await reader.nextElement();
    }

    const result = await loader.complete();
    // TODO(b/160876443): This currently raises snapshots with
    // `fromCache=false` if users already listen to some queries and bundles
    // has newer version.
    await syncEngine.emitNewSnapsAndNotifyLocalStore(
      result.changedDocs,
      /* remoteEvent */ undefined
    );

    // Save metadata, so loading the same bundle will skip.
    await saveBundle(syncEngine.localStore, metadata);
    task._completeWith(result.progress);
  } catch (e) {
    task._failWith(e);
  }
}<|MERGE_RESOLUTION|>--- conflicted
+++ resolved
@@ -17,11 +17,8 @@
 
 import { User } from '../auth/user';
 import {
-<<<<<<< HEAD
   hasNewerBundle,
-=======
   applyRemoteEventToLocalCache,
->>>>>>> e8b950fd
   getNewDocumentChanges,
   getCachedTarget,
   ignoreIfPrimaryLeaseLoss,
