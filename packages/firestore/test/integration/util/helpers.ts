--- conflicted
+++ resolved
@@ -358,19 +358,6 @@
   return Promise.resolve(undefined);
 }
 
-<<<<<<< HEAD
-export function shutdownDb(db: firestore.FirebaseFirestore): Promise<void> {
-  // eslint-disable-next-line @typescript-eslint/no-explicit-any
-  return (db as any)._shutdown();
-}
-
-export function waitForPendingWrites(
-  db: firestore.FirebaseFirestore
-): Promise<void> {
-  // eslint-disable-next-line @typescript-eslint/no-explicit-any
-  return (db as any)._waitForPendingWrites();
-}
-
 // TODO(b/139890752): Remove helper and use public API once this is launched.
 export function onSnapshotsInSync(
   db: firestore.FirebaseFirestore,
@@ -380,8 +367,6 @@
   return (db as any)._onSnapshotsInSync(onSync);
 }
 
-=======
->>>>>>> e010f29e
 // TODO(in-queries): This exists just so we don't have to do the cast
 // repeatedly. Once we expose 'array-contains-any' publicly we can remove it and
 // just use 'array-contains-any' in all the tests.
