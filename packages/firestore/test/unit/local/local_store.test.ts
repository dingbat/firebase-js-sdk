--- conflicted
+++ resolved
@@ -32,32 +32,7 @@
 import { BatchId, TargetId } from '../../../src/core/types';
 import { SnapshotVersion } from '../../../src/core/snapshot_version';
 import { IndexedDbPersistence } from '../../../src/local/indexeddb_persistence';
-<<<<<<< HEAD
 import { LocalStore } from '../../../src/local/local_store';
-=======
-import {
-  applyRemoteEventToLocalCache,
-  LocalStore,
-  LocalWriteResult,
-  newLocalStore,
-  synchronizeLastDocumentChangeReadTime,
-  notifyLocalViewChanges,
-  acknowledgeBatch,
-  readLocalDocument,
-  localWrite,
-  executeQuery,
-  allocateTarget,
-  releaseTarget,
-  getLocalTargetData,
-  getHighestUnacknowledgedBatchId,
-  rejectBatch,
-  saveNamedQuery,
-  getNamedQuery,
-  saveBundle,
-  hasNewerBundle,
-  applyBundleDocuments
-} from '../../../src/local/local_store';
->>>>>>> b662f8c0
 import { LocalViewChanges } from '../../../src/local/local_view_changes';
 import { Persistence } from '../../../src/local/persistence';
 import {
@@ -116,7 +91,6 @@
 import { ByteString } from '../../../src/util/byte_string';
 import { BundledDocuments } from '../../../src/core/bundle';
 import { BundleMetadata as ProtoBundleMetadata } from '../../../src/protos/firestore_bundle_proto';
-<<<<<<< HEAD
 import {
   acknowledgeBatch,
   allocateTarget,
@@ -139,9 +113,7 @@
   synchronizeLastDocumentChangeReadTime
 } from '../../../src/local/local_store_impl';
 import { BATCHID_UNKNOWN } from '../../../src/util/types';
-=======
 import { NamedQuery } from '../../../src/core/bundle_types';
->>>>>>> b662f8c0
 
 export interface LocalStoreComponents {
   queryEngine: CountingQueryEngine;
