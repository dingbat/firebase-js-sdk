--- conflicted
+++ resolved
@@ -15,29 +15,25 @@
  * limitations under the License.
  */
 
+import * as firestore from '../../';
 
 import { _getProvider } from '@firebase/app-exp';
 import { FirebaseApp } from '@firebase/app-types-exp';
-import { FirebaseAuthInternalName } from '@firebase/auth-interop-types';
 import { Provider } from '@firebase/component';
 
-import * as firestore from '../../';
+import { Code, FirestoreError } from '../../../src/util/error';
+import { DatabaseId, DatabaseInfo } from '../../../src/core/database_info';
+import { FirebaseAuthInternalName } from '@firebase/auth-interop-types';
 import {
   CredentialsProvider,
   FirebaseCredentialsProvider
 } from '../../../src/api/credentials';
-<<<<<<< HEAD
-import { DatabaseId, DatabaseInfo } from '../../../src/core/database_info';
-=======
 import {
   Datastore,
   newDatastore,
   terminateDatastore
 } from '../../../src/remote/datastore';
->>>>>>> 5cf39ab8
 import { PlatformSupport } from '../../../src/platform/platform';
-import { Datastore, newDatastore } from '../../../src/remote/datastore';
-import { Code, FirestoreError } from '../../../src/util/error';
 import { Deferred } from '../../../src/util/promise';
 import { cast } from './util';
 
