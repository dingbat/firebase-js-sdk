--- conflicted
+++ resolved
@@ -40,13 +40,8 @@
     "rxjs": "6.x.x"
   },
   "devDependencies": {
-<<<<<<< HEAD
-    "firebase": "8.0.0",
+    "firebase": "8.0.1",
     "rollup": "2.33.1",
-=======
-    "firebase": "8.0.1",
-    "rollup": "2.29.0",
->>>>>>> fc358f6e
     "@rollup/plugin-commonjs": "15.1.0",
     "@rollup/plugin-node-resolve": "9.0.0",
     "rollup-plugin-typescript2": "0.29.0",
