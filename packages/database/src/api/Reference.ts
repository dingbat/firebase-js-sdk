/**
 * @license
 * Copyright 2017 Google LLC
 *
 * Licensed under the Apache License, Version 2.0 (the "License");
 * you may not use this file except in compliance with the License.
 * You may obtain a copy of the License at
 *
 *   http://www.apache.org/licenses/LICENSE-2.0
 *
 * Unless required by applicable law or agreed to in writing, software
 * distributed under the License is distributed on an "AS IS" BASIS,
 * WITHOUT WARRANTIES OR CONDITIONS OF ANY KIND, either express or implied.
 * See the License for the specific language governing permissions and
 * limitations under the License.
 */

<<<<<<< HEAD
import { DataSnapshot as ExpDataSnapshot } from '../exp/DataSnapshot';
import { Node } from '../core/snap/Node';
import { Reference as ExpReference } from '../exp/Reference';
import { OnDisconnect } from './onDisconnect';
import { TransactionResult } from './TransactionResult';
import { warn } from '../core/util/util';
import { nextPushId } from '../core/util/NextPushId';
import { Query } from './Query';
=======
import { Deferred, validateArgCount, validateCallback } from '@firebase/util';

>>>>>>> 72b1096d
import {
  repoServerTime,
  repoSetWithPriority,
  repoStartTransaction,
  repoUpdate
} from '../core/Repo';
import { PRIORITY_INDEX } from '../core/snap/indexes/PriorityIndex';
import { Node } from '../core/snap/Node';
import { syncPointSetReferenceConstructor } from '../core/SyncPoint';
import { nextPushId } from '../core/util/NextPushId';
import {
  Path,
  pathChild,
  pathGetBack,
  pathGetFront,
  pathIsEmpty,
  pathParent
} from '../core/util/Path';
import { warn } from '../core/util/util';
import {
  validateBoolean,
  validateFirebaseDataArg,
  validateFirebaseMergeDataArg,
  validatePathString,
  validatePriority,
  validateRootPathString,
  validateWritablePath
} from '../core/util/validation';
import { QueryParams } from '../core/view/QueryParams';

import { Database } from './Database';
import { DataSnapshot } from './DataSnapshot';
<<<<<<< HEAD
import { PRIORITY_INDEX } from '../core/snap/indexes/PriorityIndex';
=======
import { OnDisconnect } from './onDisconnect';
import { Query } from './Query';
import { TransactionResult } from './TransactionResult';
>>>>>>> 72b1096d

export interface ReferenceConstructor {
  new (database: Database, path: Path): Reference;
}

export class Reference extends Query {
  then: Promise<Reference>['then'];
  catch: Promise<Reference>['catch'];

  /**
   * Call options:
   *   new Reference(Repo, Path) or
   *   new Reference(url: string, string|RepoManager)
   *
   * Externally - this is the firebase.database.Reference type.
   */
  constructor(database: Database, path: Path) {
    super(database, path, new QueryParams(), false);
  }

  /** @return {?string} */
  getKey(): string | null {
    validateArgCount('Reference.key', 0, 0, arguments.length);

    if (pathIsEmpty(this.path)) {
      return null;
    } else {
      return pathGetBack(this.path);
    }
  }

  child(pathString: string | Path): Reference {
    validateArgCount('Reference.child', 1, 1, arguments.length);
    if (typeof pathString === 'number') {
      pathString = String(pathString);
    } else if (!(pathString instanceof Path)) {
      if (pathGetFront(this.path) === null) {
        validateRootPathString('Reference.child', 1, pathString, false);
      } else {
        validatePathString('Reference.child', 1, pathString, false);
      }
    }

    return new Reference(this.database, pathChild(this.path, pathString));
  }

  /** @return {?Reference} */
  getParent(): Reference | null {
    validateArgCount('Reference.parent', 0, 0, arguments.length);

    const parentPath = pathParent(this.path);
    return parentPath === null
      ? null
      : new Reference(this.database, parentPath);
  }

  /** @return {!Reference} */
  getRoot(): Reference {
    validateArgCount('Reference.root', 0, 0, arguments.length);

    let ref: Reference = this;
    while (ref.getParent() !== null) {
      ref = ref.getParent();
    }
    return ref;
  }

  set(
    newVal: unknown,
    onComplete?: (a: Error | null) => void
  ): Promise<unknown> {
    validateArgCount('Reference.set', 1, 2, arguments.length);
    validateWritablePath('Reference.set', this.path);
    validateFirebaseDataArg('Reference.set', 1, newVal, this.path, false);
    validateCallback('Reference.set', 2, onComplete, true);

    const deferred = new Deferred();
    repoSetWithPriority(
      this.repo,
      this.path,
      newVal,
      /*priority=*/ null,
      deferred.wrapCallback(onComplete)
    );
    return deferred.promise;
  }

  update(
    objectToMerge: object,
    onComplete?: (a: Error | null) => void
  ): Promise<unknown> {
    validateArgCount('Reference.update', 1, 2, arguments.length);
    validateWritablePath('Reference.update', this.path);

    if (Array.isArray(objectToMerge)) {
      const newObjectToMerge: { [k: string]: unknown } = {};
      for (let i = 0; i < objectToMerge.length; ++i) {
        newObjectToMerge['' + i] = objectToMerge[i];
      }
      objectToMerge = newObjectToMerge;
      warn(
        'Passing an Array to Firebase.update() is deprecated. ' +
          'Use set() if you want to overwrite the existing data, or ' +
          'an Object with integer keys if you really do want to ' +
          'only update some of the children.'
      );
    }
    validateFirebaseMergeDataArg(
      'Reference.update',
      1,
      objectToMerge,
      this.path,
      false
    );
    validateCallback('Reference.update', 2, onComplete, true);
    const deferred = new Deferred();
    repoUpdate(
      this.repo,
      this.path,
      objectToMerge as { [k: string]: unknown },
      deferred.wrapCallback(onComplete)
    );
    return deferred.promise;
  }

  setWithPriority(
    newVal: unknown,
    newPriority: string | number | null,
    onComplete?: (a: Error | null) => void
  ): Promise<unknown> {
    validateArgCount('Reference.setWithPriority', 2, 3, arguments.length);
    validateWritablePath('Reference.setWithPriority', this.path);
    validateFirebaseDataArg(
      'Reference.setWithPriority',
      1,
      newVal,
      this.path,
      false
    );
    validatePriority('Reference.setWithPriority', 2, newPriority, false);
    validateCallback('Reference.setWithPriority', 3, onComplete, true);

    if (this.getKey() === '.length' || this.getKey() === '.keys') {
      throw (
        'Reference.setWithPriority failed: ' +
        this.getKey() +
        ' is a read-only object.'
      );
    }

    const deferred = new Deferred();
    repoSetWithPriority(
      this.repo,
      this.path,
      newVal,
      newPriority,
      deferred.wrapCallback(onComplete)
    );
    return deferred.promise;
  }

  remove(onComplete?: (a: Error | null) => void): Promise<unknown> {
    validateArgCount('Reference.remove', 0, 1, arguments.length);
    validateWritablePath('Reference.remove', this.path);
    validateCallback('Reference.remove', 1, onComplete, true);

    return this.set(null, onComplete);
  }

  transaction(
    transactionUpdate: (a: unknown) => unknown,
    onComplete?: (
      error: Error | null,
      committed: boolean,
      dataSnapshot: DataSnapshot | null
    ) => void,
    applyLocally?: boolean
  ): Promise<TransactionResult> {
    validateArgCount('Reference.transaction', 1, 3, arguments.length);
    validateWritablePath('Reference.transaction', this.path);
    validateCallback('Reference.transaction', 1, transactionUpdate, false);
    validateCallback('Reference.transaction', 2, onComplete, true);
    // NOTE: applyLocally is an internal-only option for now.  We need to decide if we want to keep it and how
    // to expose it.
    validateBoolean('Reference.transaction', 3, applyLocally, true);

    if (this.getKey() === '.length' || this.getKey() === '.keys') {
      throw (
        'Reference.transaction failed: ' +
        this.getKey() +
        ' is a read-only object.'
      );
    }

    if (applyLocally === undefined) {
      applyLocally = true;
    }

    const deferred = new Deferred<TransactionResult>();
    if (typeof onComplete === 'function') {
      deferred.promise.catch(() => {});
    }

<<<<<<< HEAD
    const promiseComplete = (
      error: Error,
      committed: boolean,
      node: Node | null
    ) => {
      let dataSnapshot: DataSnapshot | null = null;
=======
    const promiseComplete = (error: Error, committed: boolean, node: Node) => {
>>>>>>> 72b1096d
      if (error) {
        deferred.reject(error);
        if (typeof onComplete === 'function') {
          onComplete(error, committed, null);
        }
      } else {
<<<<<<< HEAD
        dataSnapshot = new DataSnapshot(
          new ExpDataSnapshot(
            node,
            new ExpReference(this.repo, this.path),
            PRIORITY_INDEX
          )
        );
        deferred.resolve(new TransactionResult(committed, dataSnapshot));
      }
      if (typeof onComplete === 'function') {
        onComplete(error, committed, dataSnapshot);
      }
=======
        const snapshot = new DataSnapshot(
          node,
          new Reference(this.database, this.path),
          PRIORITY_INDEX
        );
        deferred.resolve(new TransactionResult(committed, snapshot));
        if (typeof onComplete === 'function') {
          onComplete(null, committed, snapshot);
        }
      }
>>>>>>> 72b1096d
    };

    // Add a watch to make sure we get server updates.
    const valueCallback = function () {};
    const watchRef = new Reference(this.database, this.path);
    watchRef.on('value', valueCallback);
    const unwatcher = function () {
      watchRef.off('value', valueCallback);
    };

    repoStartTransaction(
      this.repo,
      this.path,
      transactionUpdate,
      promiseComplete,
      unwatcher,
      applyLocally
    );

    return deferred.promise;
  }

  setPriority(
    priority: string | number | null,
    onComplete?: (a: Error | null) => void
  ): Promise<unknown> {
    validateArgCount('Reference.setPriority', 1, 2, arguments.length);
    validateWritablePath('Reference.setPriority', this.path);
    validatePriority('Reference.setPriority', 1, priority, false);
    validateCallback('Reference.setPriority', 2, onComplete, true);

    const deferred = new Deferred();
    repoSetWithPriority(
      this.repo,
      pathChild(this.path, '.priority'),
      priority,
      null,
      deferred.wrapCallback(onComplete)
    );
    return deferred.promise;
  }

  push(value?: unknown, onComplete?: (a: Error | null) => void): Reference {
    validateArgCount('Reference.push', 0, 2, arguments.length);
    validateWritablePath('Reference.push', this.path);
    validateFirebaseDataArg('Reference.push', 1, value, this.path, true);
    validateCallback('Reference.push', 2, onComplete, true);

    const now = repoServerTime(this.repo);
    const name = nextPushId(now);

    // push() returns a ThennableReference whose promise is fulfilled with a regular Reference.
    // We use child() to create handles to two different references. The first is turned into a
    // ThennableReference below by adding then() and catch() methods and is used as the
    // return value of push(). The second remains a regular Reference and is used as the fulfilled
    // value of the first ThennableReference.
    const thennablePushRef = this.child(name);
    const pushRef = this.child(name);

    let promise;
    if (value != null) {
      promise = thennablePushRef.set(value, onComplete).then(() => pushRef);
    } else {
      promise = Promise.resolve(pushRef);
    }

    thennablePushRef.then = promise.then.bind(promise);
    thennablePushRef.catch = promise.then.bind(promise, undefined);

    if (typeof onComplete === 'function') {
      promise.catch(() => {});
    }

    return thennablePushRef;
  }

  onDisconnect(): OnDisconnect {
    validateWritablePath('Reference.onDisconnect', this.path);
    return new OnDisconnect(this.repo, this.path);
  }

  get key(): string | null {
    return this.getKey();
  }

  get parent(): Reference | null {
    return this.getParent();
  }

  get root(): Reference {
    return this.getRoot();
  }
}

/**
 * Define reference constructor in various modules
 *
 * We are doing this here to avoid several circular
 * dependency issues
 */
Query.__referenceConstructor = Reference;
syncPointSetReferenceConstructor(Reference);<|MERGE_RESOLUTION|>--- conflicted
+++ resolved
@@ -15,61 +15,1136 @@
  * limitations under the License.
  */
 
-<<<<<<< HEAD
-import { DataSnapshot as ExpDataSnapshot } from '../exp/DataSnapshot';
-import { Node } from '../core/snap/Node';
-import { Reference as ExpReference } from '../exp/Reference';
-import { OnDisconnect } from './onDisconnect';
-import { TransactionResult } from './TransactionResult';
-import { warn } from '../core/util/util';
-import { nextPushId } from '../core/util/NextPushId';
-import { Query } from './Query';
-=======
-import { Deferred, validateArgCount, validateCallback } from '@firebase/util';
-
->>>>>>> 72b1096d
 import {
+  Deferred,
+  validateArgCount,
+  validateCallback,
+  contains,
+  validateContextObject,
+  errorPrefix,
+  assert,
+  Compat
+} from '@firebase/util';
+
+import {
+  Repo,
+  repoAddEventCallbackForQuery,
+  repoGetValue,
+  repoRemoveEventCallbackForQuery,
   repoServerTime,
   repoSetWithPriority,
   repoStartTransaction,
   repoUpdate
 } from '../core/Repo';
+import { KEY_INDEX } from '../core/snap/indexes/KeyIndex';
+import { PathIndex } from '../core/snap/indexes/PathIndex';
 import { PRIORITY_INDEX } from '../core/snap/indexes/PriorityIndex';
+import { VALUE_INDEX } from '../core/snap/indexes/ValueIndex';
 import { Node } from '../core/snap/Node';
 import { syncPointSetReferenceConstructor } from '../core/SyncPoint';
 import { nextPushId } from '../core/util/NextPushId';
 import {
   Path,
   pathChild,
+  pathEquals,
   pathGetBack,
   pathGetFront,
   pathIsEmpty,
-  pathParent
+  pathParent,
+  pathToUrlEncodedString
 } from '../core/util/Path';
-import { warn } from '../core/util/util';
+import { MAX_NAME, MIN_NAME, ObjectToUniqueKey, warn } from '../core/util/util';
 import {
+  isValidPriority,
   validateBoolean,
+  validateEventType,
   validateFirebaseDataArg,
   validateFirebaseMergeDataArg,
+  validateKey,
   validatePathString,
   validatePriority,
   validateRootPathString,
   validateWritablePath
 } from '../core/util/validation';
-import { QueryParams } from '../core/view/QueryParams';
+import { Change } from '../core/view/Change';
+import { CancelEvent, DataEvent, Event, EventType } from '../core/view/Event';
+import {
+  QueryParams,
+  queryParamsEndAt,
+  queryParamsEndBefore,
+  queryParamsGetQueryObject,
+  queryParamsLimitToFirst,
+  queryParamsLimitToLast,
+  queryParamsOrderBy,
+  queryParamsStartAfter,
+  queryParamsStartAt
+} from '../core/view/QueryParams';
+import { DataSnapshot as ExpDataSnapshot } from '../exp/DataSnapshot';
+import { Reference as ExpReference } from '../exp/Reference';
 
 import { Database } from './Database';
-import { DataSnapshot } from './DataSnapshot';
-<<<<<<< HEAD
-import { PRIORITY_INDEX } from '../core/snap/indexes/PriorityIndex';
-=======
 import { OnDisconnect } from './onDisconnect';
-import { Query } from './Query';
 import { TransactionResult } from './TransactionResult';
->>>>>>> 72b1096d
 
 export interface ReferenceConstructor {
   new (database: Database, path: Path): Reference;
+}
+
+/**
+ * Class representing a firebase data snapshot.  It wraps a SnapshotNode and
+ * surfaces the public methods (val, forEach, etc.) we want to expose.
+ */
+export class DataSnapshot implements Compat<ExpDataSnapshot> {
+  constructor(
+    readonly _database: Database,
+    readonly _delegate: ExpDataSnapshot
+  ) {}
+
+  /**
+   * Retrieves the snapshot contents as JSON.  Returns null if the snapshot is
+   * empty.
+   *
+   * @return JSON representation of the DataSnapshot contents, or null if empty.
+   */
+  val(): unknown {
+    validateArgCount('DataSnapshot.val', 0, 0, arguments.length);
+    return this._delegate.val();
+  }
+
+  /**
+   * Returns the snapshot contents as JSON, including priorities of node.  Suitable for exporting
+   * the entire node contents.
+   * @return JSON representation of the DataSnapshot contents, or null if empty.
+   */
+  exportVal(): unknown {
+    validateArgCount('DataSnapshot.exportVal', 0, 0, arguments.length);
+    return this._delegate.exportVal();
+  }
+
+  // Do not create public documentation. This is intended to make JSON serialization work but is otherwise unnecessary
+  // for end-users
+  toJSON(): unknown {
+    // Optional spacer argument is unnecessary because we're depending on recursion rather than stringifying the content
+    validateArgCount('DataSnapshot.toJSON', 0, 1, arguments.length);
+    return this._delegate.toJSON();
+  }
+
+  /**
+   * Returns whether the snapshot contains a non-null value.
+   *
+   * @return Whether the snapshot contains a non-null value, or is empty.
+   */
+  exists(): boolean {
+    validateArgCount('DataSnapshot.exists', 0, 0, arguments.length);
+    return this._delegate.exists();
+  }
+
+  /**
+   * Returns a DataSnapshot of the specified child node's contents.
+   *
+   * @param childPathString Path to a child.
+   * @return DataSnapshot for child node.
+   */
+  child(childPathString: string): DataSnapshot {
+    validateArgCount('DataSnapshot.child', 0, 1, arguments.length);
+    // Ensure the childPath is a string (can be a number)
+    childPathString = String(childPathString);
+    validatePathString('DataSnapshot.child', 1, childPathString, false);
+    return new DataSnapshot(
+      this._database,
+      this._delegate.child(childPathString)
+    );
+  }
+
+  /**
+   * Returns whether the snapshot contains a child at the specified path.
+   *
+   * @param childPathString Path to a child.
+   * @return Whether the child exists.
+   */
+  hasChild(childPathString: string): boolean {
+    validateArgCount('DataSnapshot.hasChild', 1, 1, arguments.length);
+    validatePathString('DataSnapshot.hasChild', 1, childPathString, false);
+    return this._delegate.hasChild(childPathString);
+  }
+
+  /**
+   * Returns the priority of the object, or null if no priority was set.
+   *
+   * @return The priority.
+   */
+  getPriority(): string | number | null {
+    validateArgCount('DataSnapshot.getPriority', 0, 0, arguments.length);
+    return this._delegate.priority;
+  }
+
+  /**
+   * Iterates through child nodes and calls the specified action for each one.
+   *
+   * @param action Callback function to be called
+   * for each child.
+   * @return True if forEach was canceled by action returning true for
+   * one of the child nodes.
+   */
+  forEach(action: (snapshot: DataSnapshot) => boolean | void): boolean {
+    validateArgCount('DataSnapshot.forEach', 1, 1, arguments.length);
+    validateCallback('DataSnapshot.forEach', 1, action, false);
+    return this._delegate.forEach(expDataSnapshot =>
+      action(new DataSnapshot(this._database, expDataSnapshot))
+    );
+  }
+
+  /**
+   * Returns whether this DataSnapshot has children.
+   * @return True if the DataSnapshot contains 1 or more child nodes.
+   */
+  hasChildren(): boolean {
+    validateArgCount('DataSnapshot.hasChildren', 0, 0, arguments.length);
+    return this._delegate.hasChildren();
+  }
+
+  get key() {
+    return this._delegate.key;
+  }
+
+  /**
+   * Returns the number of children for this DataSnapshot.
+   * @return The number of children that this DataSnapshot contains.
+   */
+  numChildren(): number {
+    validateArgCount('DataSnapshot.numChildren', 0, 0, arguments.length);
+    return this._delegate.size;
+  }
+
+  /**
+   * @return The Firebase reference for the location this snapshot's data came
+   * from.
+   */
+  getRef(): Reference {
+    validateArgCount('DataSnapshot.ref', 0, 0, arguments.length);
+    return new Reference(this._database, this._delegate.ref._path);
+  }
+
+  get ref(): Reference {
+    return this.getRef();
+  }
+}
+
+export interface SnapshotCallback {
+  (dataSnapshot: DataSnapshot, previousChildName?: string | null): unknown;
+}
+
+/**
+ * A wrapper class that converts events from the database@exp SDK to the legacy
+ * Database SDK. Events are not converted directly as event registration relies
+ * on reference comparison of the original user callback (see `matches()`).
+ */
+export class ExpSnapshotCallback {
+  constructor(
+    private readonly _database: Database,
+    private readonly _userCallback: SnapshotCallback
+  ) {}
+
+  callback(
+    thisArg: unknown,
+    expDataSnapshot: ExpDataSnapshot,
+    previousChildName?: string | null
+  ): unknown {
+    return this._userCallback.call(
+      thisArg,
+      new DataSnapshot(this._database, expDataSnapshot),
+      previousChildName
+    );
+  }
+
+  matches(exp: ExpSnapshotCallback): boolean {
+    return this._userCallback === exp._userCallback;
+  }
+}
+
+/**
+ * An EventRegistration is basically an event type ('value', 'child_added', etc.) and a callback
+ * to be notified of that type of event.
+ *
+ * That said, it can also contain a cancel callback to be notified if the event is canceled.  And
+ * currently, this code is organized around the idea that you would register multiple child_ callbacks
+ * together, as a single EventRegistration.  Though currently we don't do that.
+ */
+export interface EventRegistration {
+  /**
+   * True if this container has a callback to trigger for this event type
+   */
+  respondsTo(eventType: string): boolean;
+
+  createEvent(change: Change, query: Query): Event;
+
+  /**
+   * Given event data, return a function to trigger the user's callback
+   */
+  getEventRunner(eventData: Event): () => void;
+
+  createCancelEvent(error: Error, path: Path): CancelEvent | null;
+
+  matches(other: EventRegistration): boolean;
+
+  /**
+   * False basically means this is a "dummy" callback container being used as a sentinel
+   * to remove all callback containers of a particular type.  (e.g. if the user does
+   * ref.off('value') without specifying a specific callback).
+   *
+   * (TODO: Rework this, since it's hacky)
+   *
+   */
+  hasAnyCallback(): boolean;
+}
+
+/**
+ * Represents registration for 'value' events.
+ */
+export class ValueEventRegistration implements EventRegistration {
+  constructor(
+    private callback_: ExpSnapshotCallback | null,
+    private cancelCallback_: ((e: Error) => void) | null,
+    private context_: {} | null
+  ) {}
+
+  /**
+   * @inheritDoc
+   */
+  respondsTo(eventType: string): boolean {
+    return eventType === 'value';
+  }
+
+  /**
+   * @inheritDoc
+   */
+  createEvent(change: Change, query: Query): DataEvent {
+    const index = query.getQueryParams().getIndex();
+    return new DataEvent(
+      'value',
+      this,
+      new ExpDataSnapshot(
+        change.snapshotNode,
+        new ExpReference(query.getRef().database.repo_, query.getRef().path),
+        index
+      )
+    );
+  }
+
+  /**
+   * @inheritDoc
+   */
+  getEventRunner(eventData: CancelEvent | DataEvent): () => void {
+    const ctx = this.context_;
+    if (eventData.getEventType() === 'cancel') {
+      assert(
+        this.cancelCallback_,
+        'Raising a cancel event on a listener with no cancel callback'
+      );
+      const cancelCB = this.cancelCallback_;
+      return function () {
+        // We know that error exists, we checked above that this is a cancel event
+        cancelCB.call(ctx, (eventData as CancelEvent).error);
+      };
+    } else {
+      const cb = this.callback_;
+      return function () {
+        cb.callback(ctx, (eventData as DataEvent).snapshot);
+      };
+    }
+  }
+
+  /**
+   * @inheritDoc
+   */
+  createCancelEvent(error: Error, path: Path): CancelEvent | null {
+    if (this.cancelCallback_) {
+      return new CancelEvent(this, error, path);
+    } else {
+      return null;
+    }
+  }
+
+  /**
+   * @inheritDoc
+   */
+  matches(other: EventRegistration): boolean {
+    if (!(other instanceof ValueEventRegistration)) {
+      return false;
+    } else if (!other.callback_ || !this.callback_) {
+      // If no callback specified, we consider it to match any callback.
+      return true;
+    } else {
+      return (
+        other.callback_.matches(this.callback_) &&
+        other.context_ === this.context_
+      );
+    }
+  }
+
+  /**
+   * @inheritDoc
+   */
+  hasAnyCallback(): boolean {
+    return this.callback_ !== null;
+  }
+}
+
+/**
+ * Represents the registration of 1 or more child_xxx events.
+ *
+ * Currently, it is always exactly 1 child_xxx event, but the idea is we might let you
+ * register a group of callbacks together in the future.
+ */
+export class ChildEventRegistration implements EventRegistration {
+  constructor(
+    private callbacks_: {
+      [child: string]: ExpSnapshotCallback;
+    } | null,
+    private cancelCallback_: ((e: Error) => void) | null,
+    private context_?: {}
+  ) {}
+
+  /**
+   * @inheritDoc
+   */
+  respondsTo(eventType: string): boolean {
+    let eventToCheck =
+      eventType === 'children_added' ? 'child_added' : eventType;
+    eventToCheck =
+      eventToCheck === 'children_removed' ? 'child_removed' : eventToCheck;
+    return contains(this.callbacks_, eventToCheck);
+  }
+
+  /**
+   * @inheritDoc
+   */
+  createCancelEvent(error: Error, path: Path): CancelEvent | null {
+    if (this.cancelCallback_) {
+      return new CancelEvent(this, error, path);
+    } else {
+      return null;
+    }
+  }
+
+  /**
+   * @inheritDoc
+   */
+  createEvent(change: Change, query: Query): DataEvent {
+    assert(change.childName != null, 'Child events should have a childName.');
+    const ref = query.getRef().child(change.childName);
+    const index = query.getQueryParams().getIndex();
+    return new DataEvent(
+      change.type as EventType,
+      this,
+      new ExpDataSnapshot(
+        change.snapshotNode,
+        new ExpReference(ref.repo, ref.path),
+        index
+      ),
+      change.prevName
+    );
+  }
+
+  /**
+   * @inheritDoc
+   */
+  getEventRunner(eventData: CancelEvent | DataEvent): () => void {
+    const ctx = this.context_;
+    if (eventData.getEventType() === 'cancel') {
+      assert(
+        this.cancelCallback_,
+        'Raising a cancel event on a listener with no cancel callback'
+      );
+      const cancelCB = this.cancelCallback_;
+      return function () {
+        // We know that error exists, we checked above that this is a cancel event
+        cancelCB.call(ctx, (eventData as CancelEvent).error);
+      };
+    } else {
+      const cb = this.callbacks_[(eventData as DataEvent).eventType];
+      return function () {
+        cb.callback(
+          ctx,
+          (eventData as DataEvent).snapshot,
+          (eventData as DataEvent).prevName
+        );
+      };
+    }
+  }
+
+  /**
+   * @inheritDoc
+   */
+  matches(other: EventRegistration): boolean {
+    if (other instanceof ChildEventRegistration) {
+      if (!this.callbacks_ || !other.callbacks_) {
+        return true;
+      } else if (this.context_ === other.context_) {
+        const otherKeys = Object.keys(other.callbacks_);
+        const thisKeys = Object.keys(this.callbacks_);
+        const otherCount = otherKeys.length;
+        const thisCount = thisKeys.length;
+        if (otherCount === thisCount) {
+          // If count is 1, do an exact match on eventType, if either is defined but null, it's a match.
+          // If event types don't match, not a match
+          // If count is not 1, exact match across all
+
+          if (otherCount === 1) {
+            const otherKey = otherKeys[0];
+            const thisKey = thisKeys[0];
+            return (
+              thisKey === otherKey &&
+              (!other.callbacks_[otherKey] ||
+                !this.callbacks_[thisKey] ||
+                other.callbacks_[otherKey].matches(this.callbacks_[thisKey]))
+            );
+          } else {
+            // Exact match on each key.
+            return thisKeys.every(
+              eventType =>
+                other.callbacks_[eventType] === this.callbacks_[eventType]
+            );
+          }
+        }
+      }
+    }
+
+    return false;
+  }
+
+  /**
+   * @inheritDoc
+   */
+  hasAnyCallback(): boolean {
+    return this.callbacks_ !== null;
+  }
+}
+
+/**
+ * A Query represents a filter to be applied to a firebase location.  This object purely represents the
+ * query expression (and exposes our public API to build the query).  The actual query logic is in ViewBase.js.
+ *
+ * Since every Firebase reference is a query, Firebase inherits from this object.
+ */
+export class Query {
+  readonly repo: Repo;
+
+  constructor(
+    public database: Database,
+    public path: Path,
+    private queryParams_: QueryParams,
+    private orderByCalled_: boolean
+  ) {
+    this.repo = database.repo_;
+  }
+
+  /**
+   * Validates start/end values for queries.
+   */
+  private static validateQueryEndpoints_(params: QueryParams) {
+    let startNode = null;
+    let endNode = null;
+    if (params.hasStart()) {
+      startNode = params.getIndexStartValue();
+    }
+    if (params.hasEnd()) {
+      endNode = params.getIndexEndValue();
+    }
+
+    if (params.getIndex() === KEY_INDEX) {
+      const tooManyArgsError =
+        'Query: When ordering by key, you may only pass one argument to ' +
+        'startAt(), endAt(), or equalTo().';
+      const wrongArgTypeError =
+        'Query: When ordering by key, the argument passed to startAt(), startAfter(), ' +
+        'endAt(), endBefore(), or equalTo() must be a string.';
+      if (params.hasStart()) {
+        const startName = params.getIndexStartName();
+        if (startName !== MIN_NAME) {
+          throw new Error(tooManyArgsError);
+        } else if (typeof startNode !== 'string') {
+          throw new Error(wrongArgTypeError);
+        }
+      }
+      if (params.hasEnd()) {
+        const endName = params.getIndexEndName();
+        if (endName !== MAX_NAME) {
+          throw new Error(tooManyArgsError);
+        } else if (typeof endNode !== 'string') {
+          throw new Error(wrongArgTypeError);
+        }
+      }
+    } else if (params.getIndex() === PRIORITY_INDEX) {
+      if (
+        (startNode != null && !isValidPriority(startNode)) ||
+        (endNode != null && !isValidPriority(endNode))
+      ) {
+        throw new Error(
+          'Query: When ordering by priority, the first argument passed to startAt(), ' +
+            'startAfter() endAt(), endBefore(), or equalTo() must be a valid priority value ' +
+            '(null, a number, or a string).'
+        );
+      }
+    } else {
+      assert(
+        params.getIndex() instanceof PathIndex ||
+          params.getIndex() === VALUE_INDEX,
+        'unknown index type.'
+      );
+      if (
+        (startNode != null && typeof startNode === 'object') ||
+        (endNode != null && typeof endNode === 'object')
+      ) {
+        throw new Error(
+          'Query: First argument passed to startAt(), startAfter(), endAt(), endBefore(), or ' +
+            'equalTo() cannot be an object.'
+        );
+      }
+    }
+  }
+
+  /**
+   * Validates that limit* has been called with the correct combination of parameters
+   */
+  private static validateLimit_(params: QueryParams) {
+    if (
+      params.hasStart() &&
+      params.hasEnd() &&
+      params.hasLimit() &&
+      !params.hasAnchoredLimit()
+    ) {
+      throw new Error(
+        "Query: Can't combine startAt(), startAfter(), endAt(), endBefore(), and limit(). Use " +
+          'limitToFirst() or limitToLast() instead.'
+      );
+    }
+  }
+
+  /**
+   * Validates that no other order by call has been made
+   */
+  private validateNoPreviousOrderByCall_(fnName: string) {
+    if (this.orderByCalled_ === true) {
+      throw new Error(fnName + ": You can't combine multiple orderBy calls.");
+    }
+  }
+
+  getQueryParams(): QueryParams {
+    return this.queryParams_;
+  }
+
+  getRef(): Reference {
+    validateArgCount('Query.ref', 0, 0, arguments.length);
+    // This is a slight hack. We cannot goog.require('fb.api.Firebase'), since Firebase requires fb.api.Query.
+    // However, we will always export 'Firebase' to the global namespace, so it's guaranteed to exist by the time this
+    // method gets called.
+    return new Reference(this.database, this.path);
+  }
+
+  on(
+    eventType: string,
+    callback: SnapshotCallback,
+    cancelCallbackOrContext?: ((a: Error) => unknown) | object | null,
+    context?: object | null
+  ): SnapshotCallback {
+    validateArgCount('Query.on', 2, 4, arguments.length);
+    validateEventType('Query.on', 1, eventType, false);
+    validateCallback('Query.on', 2, callback, false);
+
+    const ret = Query.getCancelAndContextArgs_(
+      'Query.on',
+      cancelCallbackOrContext,
+      context
+    );
+    const expCallback = new ExpSnapshotCallback(this.database, callback);
+    if (eventType === 'value') {
+      this.onValueEvent(expCallback, ret.cancel, ret.context);
+    } else {
+      const callbacks: { [k: string]: ExpSnapshotCallback } = {};
+      callbacks[eventType] = expCallback;
+      this.onChildEvent(callbacks, ret.cancel, ret.context);
+    }
+    return callback;
+  }
+
+  protected onValueEvent(
+    callback: ExpSnapshotCallback,
+    cancelCallback: ((a: Error) => void) | null,
+    context: object | null
+  ) {
+    const container = new ValueEventRegistration(
+      callback,
+      cancelCallback || null,
+      context || null
+    );
+    repoAddEventCallbackForQuery(this.database.repo_, this, container);
+  }
+
+  protected onChildEvent(
+    callbacks: { [k: string]: ExpSnapshotCallback },
+    cancelCallback: ((a: Error) => unknown) | null,
+    context: object | null
+  ) {
+    const container = new ChildEventRegistration(
+      callbacks,
+      cancelCallback,
+      context
+    );
+    repoAddEventCallbackForQuery(this.database.repo_, this, container);
+  }
+
+  off(
+    eventType?: string,
+    callback?: SnapshotCallback,
+    context?: object | null
+  ): void {
+    validateArgCount('Query.off', 0, 3, arguments.length);
+    validateEventType('Query.off', 1, eventType, true);
+    validateCallback('Query.off', 2, callback, true);
+    validateContextObject('Query.off', 3, context, true);
+    let container: EventRegistration | null = null;
+    let callbacks: { [k: string]: ExpSnapshotCallback } | null = null;
+
+    const expCallback = callback
+      ? new ExpSnapshotCallback(this.database, callback)
+      : null;
+    if (eventType === 'value') {
+      container = new ValueEventRegistration(
+        expCallback,
+        null,
+        context || null
+      );
+    } else if (eventType) {
+      if (callback) {
+        callbacks = {};
+        callbacks[eventType] = expCallback;
+      }
+      container = new ChildEventRegistration(callbacks, null, context || null);
+    }
+    repoRemoveEventCallbackForQuery(this.database.repo_, this, container);
+  }
+
+  /**
+   * Get the server-value for this query, or return a cached value if not connected.
+   */
+  get(): Promise<DataSnapshot> {
+    return repoGetValue(this.database.repo_, this).then(node => {
+      return new DataSnapshot(
+        this.database,
+        new ExpDataSnapshot(
+          node,
+          new ExpReference(this.getRef().database.repo_, this.getRef().path),
+          this.getQueryParams().getIndex()
+        )
+      );
+    });
+  }
+
+  /**
+   * Attaches a listener, waits for the first event, and then removes the listener
+   */
+  once(
+    eventType: string,
+    userCallback?: SnapshotCallback,
+    failureCallbackOrContext?: ((a: Error) => void) | object | null,
+    context?: object | null
+  ): Promise<DataSnapshot> {
+    validateArgCount('Query.once', 1, 4, arguments.length);
+    validateEventType('Query.once', 1, eventType, false);
+    validateCallback('Query.once', 2, userCallback, true);
+
+    const ret = Query.getCancelAndContextArgs_(
+      'Query.once',
+      failureCallbackOrContext,
+      context
+    );
+
+    // TODO: Implement this more efficiently (in particular, use 'get' wire protocol for 'value' event)
+    // TODO: consider actually wiring the callbacks into the promise. We cannot do this without a breaking change
+    // because the API currently expects callbacks will be called synchronously if the data is cached, but this is
+    // against the Promise specification.
+    let firstCall = true;
+    const deferred = new Deferred<DataSnapshot>();
+
+    // A dummy error handler in case a user wasn't expecting promises
+    deferred.promise.catch(() => {});
+
+    const onceCallback = (snapshot: DataSnapshot) => {
+      // NOTE: Even though we unsubscribe, we may get called multiple times if a single action (e.g. set() with JSON)
+      // triggers multiple events (e.g. child_added or child_changed).
+      if (firstCall) {
+        firstCall = false;
+        this.off(eventType, onceCallback);
+
+        if (userCallback) {
+          userCallback.bind(ret.context)(snapshot);
+        }
+        deferred.resolve(snapshot);
+      }
+    };
+
+    this.on(
+      eventType,
+      onceCallback,
+      /*cancel=*/ err => {
+        this.off(eventType, onceCallback);
+
+        if (ret.cancel) {
+          ret.cancel.bind(ret.context)(err);
+        }
+        deferred.reject(err);
+      }
+    );
+    return deferred.promise;
+  }
+
+  /**
+   * Set a limit and anchor it to the start of the window.
+   */
+  limitToFirst(limit: number): Query {
+    validateArgCount('Query.limitToFirst', 1, 1, arguments.length);
+    if (
+      typeof limit !== 'number' ||
+      Math.floor(limit) !== limit ||
+      limit <= 0
+    ) {
+      throw new Error(
+        'Query.limitToFirst: First argument must be a positive integer.'
+      );
+    }
+    if (this.queryParams_.hasLimit()) {
+      throw new Error(
+        'Query.limitToFirst: Limit was already set (by another call to limit, ' +
+          'limitToFirst, or limitToLast).'
+      );
+    }
+
+    return new Query(
+      this.database,
+      this.path,
+      queryParamsLimitToFirst(this.queryParams_, limit),
+      this.orderByCalled_
+    );
+  }
+
+  /**
+   * Set a limit and anchor it to the end of the window.
+   */
+  limitToLast(limit: number): Query {
+    validateArgCount('Query.limitToLast', 1, 1, arguments.length);
+    if (
+      typeof limit !== 'number' ||
+      Math.floor(limit) !== limit ||
+      limit <= 0
+    ) {
+      throw new Error(
+        'Query.limitToLast: First argument must be a positive integer.'
+      );
+    }
+    if (this.queryParams_.hasLimit()) {
+      throw new Error(
+        'Query.limitToLast: Limit was already set (by another call to limit, ' +
+          'limitToFirst, or limitToLast).'
+      );
+    }
+
+    return new Query(
+      this.database,
+      this.path,
+      queryParamsLimitToLast(this.queryParams_, limit),
+      this.orderByCalled_
+    );
+  }
+
+  /**
+   * Given a child path, return a new query ordered by the specified grandchild path.
+   */
+  orderByChild(path: string): Query {
+    validateArgCount('Query.orderByChild', 1, 1, arguments.length);
+    if (path === '$key') {
+      throw new Error(
+        'Query.orderByChild: "$key" is invalid.  Use Query.orderByKey() instead.'
+      );
+    } else if (path === '$priority') {
+      throw new Error(
+        'Query.orderByChild: "$priority" is invalid.  Use Query.orderByPriority() instead.'
+      );
+    } else if (path === '$value') {
+      throw new Error(
+        'Query.orderByChild: "$value" is invalid.  Use Query.orderByValue() instead.'
+      );
+    }
+    validatePathString('Query.orderByChild', 1, path, false);
+    this.validateNoPreviousOrderByCall_('Query.orderByChild');
+    const parsedPath = new Path(path);
+    if (pathIsEmpty(parsedPath)) {
+      throw new Error(
+        'Query.orderByChild: cannot pass in empty path.  Use Query.orderByValue() instead.'
+      );
+    }
+    const index = new PathIndex(parsedPath);
+    const newParams = queryParamsOrderBy(this.queryParams_, index);
+    Query.validateQueryEndpoints_(newParams);
+
+    return new Query(
+      this.database,
+      this.path,
+      newParams,
+      /*orderByCalled=*/ true
+    );
+  }
+
+  /**
+   * Return a new query ordered by the KeyIndex
+   */
+  orderByKey(): Query {
+    validateArgCount('Query.orderByKey', 0, 0, arguments.length);
+    this.validateNoPreviousOrderByCall_('Query.orderByKey');
+    const newParams = queryParamsOrderBy(this.queryParams_, KEY_INDEX);
+    Query.validateQueryEndpoints_(newParams);
+    return new Query(
+      this.database,
+      this.path,
+      newParams,
+      /*orderByCalled=*/ true
+    );
+  }
+
+  /**
+   * Return a new query ordered by the PriorityIndex
+   */
+  orderByPriority(): Query {
+    validateArgCount('Query.orderByPriority', 0, 0, arguments.length);
+    this.validateNoPreviousOrderByCall_('Query.orderByPriority');
+    const newParams = queryParamsOrderBy(this.queryParams_, PRIORITY_INDEX);
+    Query.validateQueryEndpoints_(newParams);
+    return new Query(
+      this.database,
+      this.path,
+      newParams,
+      /*orderByCalled=*/ true
+    );
+  }
+
+  /**
+   * Return a new query ordered by the ValueIndex
+   */
+  orderByValue(): Query {
+    validateArgCount('Query.orderByValue', 0, 0, arguments.length);
+    this.validateNoPreviousOrderByCall_('Query.orderByValue');
+    const newParams = queryParamsOrderBy(this.queryParams_, VALUE_INDEX);
+    Query.validateQueryEndpoints_(newParams);
+    return new Query(
+      this.database,
+      this.path,
+      newParams,
+      /*orderByCalled=*/ true
+    );
+  }
+
+  startAt(
+    value: number | string | boolean | null = null,
+    name?: string | null
+  ): Query {
+    validateArgCount('Query.startAt', 0, 2, arguments.length);
+    validateFirebaseDataArg('Query.startAt', 1, value, this.path, true);
+    validateKey('Query.startAt', 2, name, true);
+
+    const newParams = queryParamsStartAt(this.queryParams_, value, name);
+    Query.validateLimit_(newParams);
+    Query.validateQueryEndpoints_(newParams);
+    if (this.queryParams_.hasStart()) {
+      throw new Error(
+        'Query.startAt: Starting point was already set (by another call to startAt ' +
+          'or equalTo).'
+      );
+    }
+
+    // Calling with no params tells us to start at the beginning.
+    if (value === undefined) {
+      value = null;
+      name = null;
+    }
+
+    return new Query(this.database, this.path, newParams, this.orderByCalled_);
+  }
+
+  startAfter(
+    value: number | string | boolean | null = null,
+    name?: string | null
+  ): Query {
+    validateArgCount('Query.startAfter', 0, 2, arguments.length);
+    validateFirebaseDataArg('Query.startAfter', 1, value, this.path, false);
+    validateKey('Query.startAfter', 2, name, true);
+
+    const newParams = queryParamsStartAfter(this.queryParams_, value, name);
+    Query.validateLimit_(newParams);
+    Query.validateQueryEndpoints_(newParams);
+    if (this.queryParams_.hasStart()) {
+      throw new Error(
+        'Query.startAfter: Starting point was already set (by another call to startAt, startAfter ' +
+          'or equalTo).'
+      );
+    }
+
+    return new Query(this.database, this.path, newParams, this.orderByCalled_);
+  }
+
+  endAt(
+    value: number | string | boolean | null = null,
+    name?: string | null
+  ): Query {
+    validateArgCount('Query.endAt', 0, 2, arguments.length);
+    validateFirebaseDataArg('Query.endAt', 1, value, this.path, true);
+    validateKey('Query.endAt', 2, name, true);
+
+    const newParams = queryParamsEndAt(this.queryParams_, value, name);
+    Query.validateLimit_(newParams);
+    Query.validateQueryEndpoints_(newParams);
+    if (this.queryParams_.hasEnd()) {
+      throw new Error(
+        'Query.endAt: Ending point was already set (by another call to endAt, endBefore, or ' +
+          'equalTo).'
+      );
+    }
+
+    return new Query(this.database, this.path, newParams, this.orderByCalled_);
+  }
+
+  endBefore(
+    value: number | string | boolean | null = null,
+    name?: string | null
+  ): Query {
+    validateArgCount('Query.endBefore', 0, 2, arguments.length);
+    validateFirebaseDataArg('Query.endBefore', 1, value, this.path, false);
+    validateKey('Query.endBefore', 2, name, true);
+
+    const newParams = queryParamsEndBefore(this.queryParams_, value, name);
+    Query.validateLimit_(newParams);
+    Query.validateQueryEndpoints_(newParams);
+    if (this.queryParams_.hasEnd()) {
+      throw new Error(
+        'Query.endBefore: Ending point was already set (by another call to endAt, endBefore, or ' +
+          'equalTo).'
+      );
+    }
+
+    return new Query(this.database, this.path, newParams, this.orderByCalled_);
+  }
+
+  /**
+   * Load the selection of children with exactly the specified value, and, optionally,
+   * the specified name.
+   */
+  equalTo(value: number | string | boolean | null, name?: string) {
+    validateArgCount('Query.equalTo', 1, 2, arguments.length);
+    validateFirebaseDataArg('Query.equalTo', 1, value, this.path, false);
+    validateKey('Query.equalTo', 2, name, true);
+    if (this.queryParams_.hasStart()) {
+      throw new Error(
+        'Query.equalTo: Starting point was already set (by another call to startAt/startAfter or ' +
+          'equalTo).'
+      );
+    }
+    if (this.queryParams_.hasEnd()) {
+      throw new Error(
+        'Query.equalTo: Ending point was already set (by another call to endAt/endBefore or ' +
+          'equalTo).'
+      );
+    }
+    return this.startAt(value, name).endAt(value, name);
+  }
+
+  /**
+   * @return URL for this location.
+   */
+  toString(): string {
+    validateArgCount('Query.toString', 0, 0, arguments.length);
+
+    return this.database.repo_.toString() + pathToUrlEncodedString(this.path);
+  }
+
+  // Do not create public documentation. This is intended to make JSON serialization work but is otherwise unnecessary
+  // for end-users.
+  toJSON() {
+    // An optional spacer argument is unnecessary for a string.
+    validateArgCount('Query.toJSON', 0, 1, arguments.length);
+    return this.toString();
+  }
+
+  /**
+   * An object representation of the query parameters used by this Query.
+   */
+  queryObject(): object {
+    return queryParamsGetQueryObject(this.queryParams_);
+  }
+
+  queryIdentifier(): string {
+    const obj = this.queryObject();
+    const id = ObjectToUniqueKey(obj);
+    return id === '{}' ? 'default' : id;
+  }
+
+  /**
+   * Return true if this query and the provided query are equivalent; otherwise, return false.
+   */
+  isEqual(other: Query): boolean {
+    validateArgCount('Query.isEqual', 1, 1, arguments.length);
+    if (!(other instanceof Query)) {
+      const error =
+        'Query.isEqual failed: First argument must be an instance of firebase.database.Query.';
+      throw new Error(error);
+    }
+
+    const sameRepo = this.database.repo_ === other.database.repo_;
+    const samePath = pathEquals(this.path, other.path);
+    const sameQueryIdentifier =
+      this.queryIdentifier() === other.queryIdentifier();
+
+    return sameRepo && samePath && sameQueryIdentifier;
+  }
+
+  /**
+   * Helper used by .on and .once to extract the context and or cancel arguments.
+   * @param fnName The function name (on or once)
+   *
+   */
+  private static getCancelAndContextArgs_(
+    fnName: string,
+    cancelOrContext?: ((a: Error) => void) | object | null,
+    context?: object | null
+  ): { cancel: ((a: Error) => void) | null; context: object | null } {
+    const ret: {
+      cancel: ((a: Error) => void) | null;
+      context: object | null;
+    } = { cancel: null, context: null };
+    if (cancelOrContext && context) {
+      ret.cancel = cancelOrContext as (a: Error) => void;
+      validateCallback(fnName, 3, ret.cancel, true);
+
+      ret.context = context;
+      validateContextObject(fnName, 4, ret.context, true);
+    } else if (cancelOrContext) {
+      // we have either a cancel callback or a context.
+      if (typeof cancelOrContext === 'object' && cancelOrContext !== null) {
+        // it's a context!
+        ret.context = cancelOrContext;
+      } else if (typeof cancelOrContext === 'function') {
+        ret.cancel = cancelOrContext as (a: Error) => void;
+      } else {
+        throw new Error(
+          errorPrefix(fnName, 3, true) +
+            ' must either be a cancel callback or a context object.'
+        );
+      }
+    }
+    return ret;
+  }
+
+  get ref(): Reference {
+    return this.getRef();
+  }
 }
 
 export class Reference extends Query {
@@ -145,7 +1220,7 @@
 
     const deferred = new Deferred();
     repoSetWithPriority(
-      this.repo,
+      this.database.repo_,
       this.path,
       newVal,
       /*priority=*/ null,
@@ -184,7 +1259,7 @@
     validateCallback('Reference.update', 2, onComplete, true);
     const deferred = new Deferred();
     repoUpdate(
-      this.repo,
+      this.database.repo_,
       this.path,
       objectToMerge as { [k: string]: unknown },
       deferred.wrapCallback(onComplete)
@@ -219,7 +1294,7 @@
 
     const deferred = new Deferred();
     repoSetWithPriority(
-      this.repo,
+      this.database.repo_,
       this.path,
       newVal,
       newPriority,
@@ -270,47 +1345,31 @@
       deferred.promise.catch(() => {});
     }
 
-<<<<<<< HEAD
     const promiseComplete = (
-      error: Error,
+      error: Error | null,
       committed: boolean,
       node: Node | null
     ) => {
       let dataSnapshot: DataSnapshot | null = null;
-=======
-    const promiseComplete = (error: Error, committed: boolean, node: Node) => {
->>>>>>> 72b1096d
       if (error) {
         deferred.reject(error);
         if (typeof onComplete === 'function') {
           onComplete(error, committed, null);
         }
       } else {
-<<<<<<< HEAD
         dataSnapshot = new DataSnapshot(
+          this.database,
           new ExpDataSnapshot(
             node,
-            new ExpReference(this.repo, this.path),
+            new ExpReference(this.database.repo_, this.path),
             PRIORITY_INDEX
           )
         );
         deferred.resolve(new TransactionResult(committed, dataSnapshot));
-      }
-      if (typeof onComplete === 'function') {
-        onComplete(error, committed, dataSnapshot);
-      }
-=======
-        const snapshot = new DataSnapshot(
-          node,
-          new Reference(this.database, this.path),
-          PRIORITY_INDEX
-        );
-        deferred.resolve(new TransactionResult(committed, snapshot));
         if (typeof onComplete === 'function') {
-          onComplete(null, committed, snapshot);
+          onComplete(error, committed, dataSnapshot);
         }
       }
->>>>>>> 72b1096d
     };
 
     // Add a watch to make sure we get server updates.
@@ -322,7 +1381,7 @@
     };
 
     repoStartTransaction(
-      this.repo,
+      this.database.repo_,
       this.path,
       transactionUpdate,
       promiseComplete,
@@ -344,7 +1403,7 @@
 
     const deferred = new Deferred();
     repoSetWithPriority(
-      this.repo,
+      this.database.repo_,
       pathChild(this.path, '.priority'),
       priority,
       null,
@@ -359,7 +1418,7 @@
     validateFirebaseDataArg('Reference.push', 1, value, this.path, true);
     validateCallback('Reference.push', 2, onComplete, true);
 
-    const now = repoServerTime(this.repo);
+    const now = repoServerTime(this.database.repo_);
     const name = nextPushId(now);
 
     // push() returns a ThennableReference whose promise is fulfilled with a regular Reference.
@@ -389,7 +1448,7 @@
 
   onDisconnect(): OnDisconnect {
     validateWritablePath('Reference.onDisconnect', this.path);
-    return new OnDisconnect(this.repo, this.path);
+    return new OnDisconnect(this.database.repo_, this.path);
   }
 
   get key(): string | null {
@@ -411,5 +1470,4 @@
  * We are doing this here to avoid several circular
  * dependency issues
  */
-Query.__referenceConstructor = Reference;
 syncPointSetReferenceConstructor(Reference);